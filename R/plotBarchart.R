plotBarchart <- function (model, model_lower, model_upper, nucleotides = c("A", "C", "G", "T"),
                          style = c("hedgehog", "bar"), size = 1,
<<<<<<< HEAD
                          bar.size = 0,
                          mutating.position = NULL, ...)
=======
                          bar.size = 0, y_lim = c(-5, 5), rect_height=0.5, ...)
>>>>>>> 94ef28e4
{
    # Plots bar chart of mutabilities
    #
    # Args
    #   model: mutability vector or TargetingModel object
    #          mutability vector is a vector with motifs as column names
    #   nucleotides: center nucleotide; one of "A", "C", "G" or "T",
    #                or a vector of any combination thereof
    #   style: one of "hedgehog" or "bar"; the function name indicates you should probably use
    #          "bar" since larger motif lengths take quite a while to make hedgehog plots
    #   size: base text size for labels
    #   bar.size: size of bars; as motif length increases bars get more difficult to see,
    #             so increase this for larger motifs
    #
    # Returns:
    #   list of ggplot elements corresponding to plots for each center nucleotide

    nucleotides <- toupper(nucleotides)
    style <- match.arg(style)
    if (is(model, "TargetingModel")) {
        model <- model@mutability
    }
    else if (!is(model, "vector")) {
        stop("Input must be either a mutability vector or TargetingModel object.")
    }
    # Processing data
    mut_scores <- model[!grepl("N", names(model))]
    mut_scores[!is.finite(mut_scores)] <- 0
    mut_words <- names(mut_scores)
    mut_positions <- as.data.frame(t(sapply(mut_words, seqinr::s2c)))
    motif_len <- ncol(mut_positions)
    if (!(motif_len %% 2) | !(motif_len > 1)) {
        stop("Motif length must be odd and greater than one.")
    }
    data_cols <- paste0("pos", 1:motif_len)
    # !! change
    if(is.null(mutating.position)) {
        # mutate center nucleotide
        left_motif_len <- motif_len %/% 2
        center_nuc_col <- paste0('pos', left_motif_len+1)
        flank_cols <- data_cols[-left_motif_len-1]
    } else {
        left_motif_len <- mutating.position
        center_nuc_col <- paste0('pos', left_motif_len+1)
        flank_cols <- data_cols[-left_motif_len-1]
    }
    colnames(mut_positions) <- data_cols
    mut_df <- data.frame(
        word = mut_words,
        score = mut_scores,
        lower = model_lower,
        upper = model_upper,
        mut_positions
    )

    # Setting up plotting environment
    base_theme <- theme_bw() +
        theme(panel.margin = grid::unit(0, "lines"),
              panel.background = element_blank()) +
        theme(axis.text = element_text(margin = grid::unit(0, "lines"))) +
        theme(text = element_text(size = 10 * size),
              title = element_text(size = 10 * size),
              legend.margin = grid::unit(0, "lines"),
              legend.background = element_blank())
    score_offset <- 0
    score_scale <- 15
    text_offset <- - rect_height * (motif_lens + 0.5) - 0.25
    motif_colors <- setNames(c("#4daf4a", "#e41a1c", "#094d85",
<<<<<<< HEAD
        "#999999"), c("WA/TW", "WRC/GYW", "SYC/GRS", "Neutral"))
=======
                               "#999999"), c("WA/TW", "WRCY/RGYW", "SYC/GRS", "Neutral"))
>>>>>>> 94ef28e4
    dna_colors <- setNames(c("#7bce77", "#ff9b39", "#f04949",
                             "#5796ca", "#c4c4c4"), c("A", "C", "G", "T", "N"))

    # Recognizing known hot/cold spots
    mut_df$motif <- "Neutral"
    if (motif_len == 3) {
        mut_df$motif[grepl("([AT]A.)|(.T[AT])", mut_df$word,
                           perl = TRUE)] <- "WA/TW"
        grep_levels <- c('WA/TW', 'Neutral')
    } else {
        grep_exp <- list(
            c('.[AT]A..','..T[AT].', 'WA/TW'),
            c('[AT][GA]C..','..G[CT][AT]', 'WRC/GYW'),
            c('[CG][CT]C..','..G[GA][CG]', 'SYC/GRS'))
        # number of dots we need to add to each end
        n_extra <- (motif_len - 5)/2
        for (grep_val in grep_exp) {
            combined_grep <- paste0('(',
                                    rep('.', n_extra), grep_val[1], rep('.', n_extra), ')|(',
                                    rep('.', n_extra), grep_val[2], rep('.', n_extra), ')')
            mut_df$motif[grepl(combined_grep, mut_df$word,
                               perl = TRUE)] <- grep_val[3]
        }

        grep_levels <- c('WA/TW', 'WRC/GYW', 'SYC/GRS', 'Neutral')
    }
    mut_df$motif <- factor(mut_df$motif, levels = grep_levels)
    mut_df <- mut_df[mut_df[,center_nuc_col] %in% nucleotides, ]

    # Generate plots for each nucleotide of interest
    plot_list <- list()
    for (center_nuc in nucleotides) {
        sub_df <- mut_df[mut_df[,center_nuc_col] == center_nuc, ]
        if ((center_nuc %in% c("A", "C") & left_motif_len == motif_len %/% 2) | left_motif_len < motif_len %/% 2) {
            # 3' for A/C or offset
            sub_df <- dplyr::arrange_(sub_df, .dots = flank_cols)
            sub_df$x <- -.5 + 1:nrow(sub_df)
        }
        else if ((center_nuc %in% c("G", "T") & left_motif_len == motif_len %/% 2) | left_motif_len > motif_len %/% 2) {
            # 5' for G/T or offset
            sub_df <- dplyr::arrange_(sub_df, .dots = rev(flank_cols))
            sub_df$x <- -.5 + 1:nrow(sub_df)
        }
        else {
            stop("Invalid nucleotide choice")
        }

        # Create coordinates for nucleotide rectangles
        sub_melt <- sub_df %>%
            tidyr::gather_("pos", "char", colnames(mut_positions)) %>%
            select_(.dots = c("x", "pos", "char"))
        sub_melt$pos <- as.numeric(gsub("pos", "", sub_melt$pos))
        sub_text <- list()
        for (i in 1:motif_len) {
            # Run-length encoding for rectangle sizes
            nuc_rle <- rle(sub_melt$char[sub_melt$pos == i])
            rect_max <- cumsum(nuc_rle$lengths)
            rect_min <- rect_max - diff(c(0, rect_max))
            if (length(rect_max) > 1) {
                text_x <- rect_max - diff(c(0, rect_max))/2
            }
            else {
                text_x <- rect_max/2
            }
            # Data frame of nucleotides/rectangle sizes
            tmp_df <- data.frame(text_x = text_x,
                                 text_y = i * rect_height,
                                 text_label = factor(nuc_rle$values,
                                                     levels = names(dna_colors)),
                                 rect_min = rect_min,
                                 rect_max = rect_max)
            sub_text[[i]] <- tmp_df
        }
        sub_melt$pos <- sub_melt$pos + text_offset

        # Shorten/lengthen the motif/text rectangles based on how many we have
        motif_offset <- y_lim[1]
        sub_text <- lapply(
            sub_text,
            function(x) {
                dplyr::mutate_(x,
                               text_y = interp(~y + text_offset + motif_offset,
                                               y = as.name("text_y")))
            })

        sub_rect <- dplyr::bind_rows(sub_text) %>%
            mutate_(rect_width = interp(~y - x,
                                        x = as.name("rect_min"),
                                        y = as.name("rect_max")),
                    ymin = interp(~y - .5 * rect_height, y = as.name("text_y")),
                    ymax = interp(~y + .5 * rect_height, y = as.name("text_y")))

        # Finally begin plotting; set up axes/scales/theme and
        # plot nucleotide rectangles
        p1 <- ggplot(sub_df) +
            base_theme +
            xlab("") +
            ylab("") +
            scale_color_manual(name = "Motif",
                               values = c(motif_colors, dna_colors),
                               breaks = names(motif_colors)) +
            scale_fill_manual(name = "",
                              values = c(motif_colors, dna_colors),
                              guide = FALSE) +
            geom_rect(data = sub_rect,
                      mapping = aes_string(xmin = "rect_min",
                                           xmax = "rect_max",
                                           ymin = "ymin",
                                           ymax = "ymax",
                                           fill = "text_label",
                                           color = "text_label"),
                      size = 0.5 * size,
                      alpha = 1,
                      show.legend = FALSE)

        # Plot nucleotide characters in their corresponding rectangles
        p1 <- p1 +
<<<<<<< HEAD
              geom_text(data = sub_text[[left_motif_len+1]],
                        mapping = aes_string(x = "text_x",
                                             y = "text_y",
                                             label = "text_label"),
                        color = "black",
                        hjust = 0.5,
                        vjust = 0.5,
                        size = 3 * size,
                        fontface = 2)
=======
            geom_text(data = sub_text[[motif_half_len+1]],
                      mapping = aes_string(x = "text_x",
                                           y = "text_y",
                                           label = "text_label"),
                      color = "black",
                      hjust = 0.5,
                      vjust = 0.5,
                      size = 3 * size,
                      fontface = 2)
>>>>>>> 94ef28e4

        # Only plot at most two levels of text---otherwise a little busy
        if ((center_nuc %in% c("A", "C") & left_motif_len == motif_len %/% 2)) {
            for (flank in 1:min(left_motif_len, 2)) {
                p1 <- p1 +
                    geom_text(data = sub_text[[flank]],
                              mapping = aes_string(x = "text_x",
                                                   y = "text_y",
                                                   label = "text_label"),
                              color = "black",
                              hjust = 0.5,
                              vjust = 0.5,
                              size = 2 * size)
            }
        }
        else if ((center_nuc %in% c("G", "T") & left_motif_len == motif_len %/% 2)) {
            for (flank in rev(1 + motif_len - 1:min(left_motif_len, 2))) {
                p1 <- p1 +
                    geom_text(data = sub_text[[flank]],
                              mapping = aes_string(x = "text_x",
                                                   y = "text_y",
                                                   label = "text_label"),
                              color = "black",
                              hjust = 0.5,
                              vjust = 0.5,
                              size = 2 * size)
            }
        }

        # Now plot hedgehog or barchart
        if (style == "hedgehog") {
            # ggplot special sauce for hedgehog plot
            y_limits <- c(text_offset - 1, score_scale + score_offset)
            p1 <- p1 +
                theme(plot.margin = grid::unit(c(0, 0, 0, 0), "lines"),
                      panel.grid = element_blank(),
                      panel.border = element_blank(),
                      axis.title = element_blank(),
                      axis.text = element_blank(),
                      axis.ticks = element_blank(),
                      legend.direction = "horizontal",
                      legend.justification = c(0.5, 1),
                      legend.position = c(0.5, 1)) +
                guides(color = guide_legend(override.aes = list(linetype = 1,
                                                                size = 2 * size))) +
                scale_x_continuous(expand = c(0, 0)) +
                scale_y_continuous(limits = y_limits,
                                   expand = c(0, 0)) +
                coord_polar(theta = "x") +
                geom_segment(data = sub_df,
                             mapping = aes_string(x = "x",
                                                  xend = "x",
                                                  yend = "score",
                                                  color = "motif"),
                             y = score_offset,
                             size = 0.75 * size)
        }
        else if (style == "bar") {
            # ggplot barchart
            y_breaks <- seq(y_lim[1], y_lim[2], 1)
            y_limits <- c(text_offset + motif_offset, y_lim[2] + score_offset)
            sub_colors <- motif_colors[names(motif_colors) %in% sub_df$motif]
            p1 <- p1 +
                theme(plot.margin = grid::unit(c(1, 1, 1, 1), "lines"),
                      panel.grid = element_blank(),
                      panel.border = element_rect(color = "black"),
                      axis.text.x = element_blank(),
                      axis.ticks.x = element_blank(),
                      legend.position = "top") +
                guides(color = guide_legend(override.aes = list(fill = sub_colors,
                                                                linetype = 0))) +
                ylab("Theta") +
                scale_x_continuous(expand = c(0, 1)) +
                scale_y_continuous(limits = y_limits,
                                   breaks = y_breaks,
                                   expand = c(0, 0.5),
                                   labels = function(x)
                                       scales::scientific(x)) +
                geom_bar(data = sub_df,
                         mapping = aes_string(x = "x",
                                              y = "score",
                                              fill = "motif",
                                              color = "motif"),
                         stat = "identity",
                         position = "identity",
                         size = bar.size,
                         width = 0.7) +
                geom_errorbar(
                    data = sub_df[sub_df$lower != 0,],
                    mapping = aes_string(x = "x",
                                         ymin = "lower",
                                         ymax = "upper"),
                    width=0,
                    size=0.25
                )
        }

        # Add plots to list
        p1 <- p1 + do.call(theme, list(...))
        plot_list[[center_nuc]] <- p1
    }
    return(plot_list)
}<|MERGE_RESOLUTION|>--- conflicted
+++ resolved
@@ -1,11 +1,7 @@
 plotBarchart <- function (model, model_lower, model_upper, nucleotides = c("A", "C", "G", "T"),
                           style = c("hedgehog", "bar"), size = 1,
-<<<<<<< HEAD
-                          bar.size = 0,
+                          bar.size = 0, y_lim = c(-5, 5), rect_height=0.5,
                           mutating.position = NULL, ...)
-=======
-                          bar.size = 0, y_lim = c(-5, 5), rect_height=0.5, ...)
->>>>>>> 94ef28e4
 {
     # Plots bar chart of mutabilities
     #
@@ -41,17 +37,15 @@
         stop("Motif length must be odd and greater than one.")
     }
     data_cols <- paste0("pos", 1:motif_len)
-    # !! change
     if(is.null(mutating.position)) {
         # mutate center nucleotide
         left_motif_len <- motif_len %/% 2
-        center_nuc_col <- paste0('pos', left_motif_len+1)
-        flank_cols <- data_cols[-left_motif_len-1]
     } else {
         left_motif_len <- mutating.position
-        center_nuc_col <- paste0('pos', left_motif_len+1)
-        flank_cols <- data_cols[-left_motif_len-1]
-    }
+    }
+    center_nuc_col <- paste0('pos', left_motif_len+1)
+    flank_cols <- data_cols[-left_motif_len-1]
+
     colnames(mut_positions) <- data_cols
     mut_df <- data.frame(
         word = mut_words,
@@ -73,12 +67,8 @@
     score_offset <- 0
     score_scale <- 15
     text_offset <- - rect_height * (motif_lens + 0.5) - 0.25
-    motif_colors <- setNames(c("#4daf4a", "#e41a1c", "#094d85",
-<<<<<<< HEAD
-        "#999999"), c("WA/TW", "WRC/GYW", "SYC/GRS", "Neutral"))
-=======
-                               "#999999"), c("WA/TW", "WRCY/RGYW", "SYC/GRS", "Neutral"))
->>>>>>> 94ef28e4
+    motif_colors <- setNames(c("#4daf4a", "#e41a1c", "#e41a1c", "#094d85",
+        "#999999"), c("WA/TW", "WRCY/RGYW", "WRC/GYW", "SYC/GRS", "Neutral"))
     dna_colors <- setNames(c("#7bce77", "#ff9b39", "#f04949",
                              "#5796ca", "#c4c4c4"), c("A", "C", "G", "T", "N"))
 
@@ -91,6 +81,7 @@
     } else {
         grep_exp <- list(
             c('.[AT]A..','..T[AT].', 'WA/TW'),
+            c('[AT][GA]C[CT].','.[GA]G[CT][AT]', 'WRCY/RGYW'),
             c('[AT][GA]C..','..G[CT][AT]', 'WRC/GYW'),
             c('[CG][CT]C..','..G[GA][CG]', 'SYC/GRS'))
         # number of dots we need to add to each end
@@ -103,7 +94,7 @@
                                perl = TRUE)] <- grep_val[3]
         }
 
-        grep_levels <- c('WA/TW', 'WRC/GYW', 'SYC/GRS', 'Neutral')
+        grep_levels <- c('WA/TW', 'WRCY/RGYW', 'WRC/GYW', 'SYC/GRS', 'Neutral')
     }
     mut_df$motif <- factor(mut_df$motif, levels = grep_levels)
     mut_df <- mut_df[mut_df[,center_nuc_col] %in% nucleotides, ]
@@ -196,18 +187,7 @@
 
         # Plot nucleotide characters in their corresponding rectangles
         p1 <- p1 +
-<<<<<<< HEAD
-              geom_text(data = sub_text[[left_motif_len+1]],
-                        mapping = aes_string(x = "text_x",
-                                             y = "text_y",
-                                             label = "text_label"),
-                        color = "black",
-                        hjust = 0.5,
-                        vjust = 0.5,
-                        size = 3 * size,
-                        fontface = 2)
-=======
-            geom_text(data = sub_text[[motif_half_len+1]],
+            geom_text(data = sub_text[[left_motif_len+1]],
                       mapping = aes_string(x = "text_x",
                                            y = "text_y",
                                            label = "text_label"),
@@ -216,7 +196,6 @@
                       vjust = 0.5,
                       size = 3 * size,
                       fontface = 2)
->>>>>>> 94ef28e4
 
         # Only plot at most two levels of text---otherwise a little busy
         if ((center_nuc %in% c("A", "C") & left_motif_len == motif_len %/% 2)) {
