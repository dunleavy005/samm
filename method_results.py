import numpy as np
from common import *

class MethodResults:
<<<<<<< HEAD
    def __init__(self, penalty_params, motif_lens, positions_mutating):
        self.penalty_params = penalty_params
        self.motif_lens = motif_lens
        self.positions_mutating = positions_mutating
=======
    def __init__(self, penalty_params):
        """
        @param penalized_theta: a theta from the penalized version
        """
        self.penalty_params = penalty_params
>>>>>>> d93010ac

    def set_penalized_theta(self, penalized_theta, log_lik_ratio_lower_bound, log_lik_ratio, reference_model=None):
        """
        Store the model from the penalized stage
        """
        self.penalized_theta = penalized_theta
        self.log_lik_ratio = log_lik_ratio
        self.log_lik_ratio_lower_bound = log_lik_ratio_lower_bound
        if reference_model is not None:
            self.reference_penalty_params = reference_model.penalty_params
        else:
            self.reference_penalty_params = None
        self.penalized_num_nonzero = get_num_nonzero(self.penalized_theta)

<<<<<<< HEAD
    def set_refit_theta(self, refit_theta, variance_est, motifs_to_remove, motifs_to_remove_mask, possible_theta_mask, zero_theta_mask):
=======
    def set_refit_theta(self, refit_theta, variance_est, motifs_to_remove, zero_theta_mask):
>>>>>>> d93010ac
        """
        Store the model from the refit stage
        """
        self.refit_theta = refit_theta
        self.variance_est = variance_est
        self.motifs_to_remove = motifs_to_remove
<<<<<<< HEAD
        self.motifs_to_remove_mask = motifs_to_remove_mask
        self.refit_zero_theta_mask = zero_theta_mask
        self.refit_possible_theta_mask = possible_theta_mask
=======
        self.zero_theta_mask = zero_theta_mask
>>>>>>> d93010ac

    def __str__(self):
        pen_param_str = ",".join(map(str, self.penalty_params))
        return "Pen params %s" % pen_param_str<|MERGE_RESOLUTION|>--- conflicted
+++ resolved
@@ -2,18 +2,11 @@
 from common import *
 
 class MethodResults:
-<<<<<<< HEAD
-    def __init__(self, penalty_params, motif_lens, positions_mutating):
-        self.penalty_params = penalty_params
-        self.motif_lens = motif_lens
-        self.positions_mutating = positions_mutating
-=======
     def __init__(self, penalty_params):
         """
         @param penalized_theta: a theta from the penalized version
         """
         self.penalty_params = penalty_params
->>>>>>> d93010ac
 
     def set_penalized_theta(self, penalized_theta, log_lik_ratio_lower_bound, log_lik_ratio, reference_model=None):
         """
@@ -28,24 +21,17 @@
             self.reference_penalty_params = None
         self.penalized_num_nonzero = get_num_nonzero(self.penalized_theta)
 
-<<<<<<< HEAD
     def set_refit_theta(self, refit_theta, variance_est, motifs_to_remove, motifs_to_remove_mask, possible_theta_mask, zero_theta_mask):
-=======
-    def set_refit_theta(self, refit_theta, variance_est, motifs_to_remove, zero_theta_mask):
->>>>>>> d93010ac
         """
         Store the model from the refit stage
         """
         self.refit_theta = refit_theta
         self.variance_est = variance_est
         self.motifs_to_remove = motifs_to_remove
-<<<<<<< HEAD
         self.motifs_to_remove_mask = motifs_to_remove_mask
         self.refit_zero_theta_mask = zero_theta_mask
         self.refit_possible_theta_mask = possible_theta_mask
-=======
         self.zero_theta_mask = zero_theta_mask
->>>>>>> d93010ac
 
     def __str__(self):
         pen_param_str = ",".join(map(str, self.penalty_params))
