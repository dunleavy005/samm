#!/usr/bin/env python
# -*- coding: utf-8 -*-
"""
Fit a context-sensitive motif model via MCMC-EM
"""

import sys
import argparse
import os
import os.path
import csv
import pickle
import logging as log

import numpy as np
import scipy.stats

from models import ObservedSequenceMutations
from mcmc_em import MCMC_EM
from submotif_feature_generator import SubmotifFeatureGenerator
from mutation_order_gibbs import MutationOrderGibbsSampler
from mutation_order_gibbs import MutationOrderGibbsSamplerMultiTarget
from survival_problem_cvxpy import SurvivalProblemLassoCVXPY
from survival_problem_cvxpy import SurvivalProblemFusedLassoCVXPY
from survival_problem_lasso import SurvivalProblemLasso
from survival_problem_fused_lasso_prox import SurvivalProblemFusedLassoProximal
from common import *
from matsen_grp_data import *

def parse_args():
    ''' parse command line arguments '''

    parser = argparse.ArgumentParser(description=__doc__)

    parser.add_argument('--seed',
        type=int,
        help='rng seed for replicability',
        default=1533)
    parser.add_argument('--input-file',
        type=str,
        help='sequence data in csv',
        default='_output/seqs.csv')
    parser.add_argument('--input-genes',
        type=str,
        help='genes data in csv',
        default='_output/genes.csv')
    parser.add_argument('--num-cpu-threads',
        type=int,
        help='number of threads to use during M-step',
        default=1)
    parser.add_argument('--num-jobs',
        type=int,
        help='number of jobs to submit during E-step',
        default=1)
    parser.add_argument('--solver',
        type=str,
        help='CL = cvxpy lasso, CFL = cvxpy fused lasso, L = gradient descent lasso, FL = fused lasso, PFL = fused lasso with prox solver',
        choices=["CL", "CFL", "L", "FL"],
        default="L")
    parser.add_argument('--motif-len',
        type=int,
        help='length of motif (must be odd)',
        default=5)
    parser.add_argument('--em-max-iters',
        type=int,
        help='number of EM iterations',
        default=20)
    parser.add_argument('--burn-in',
        type=int,
        help='number of burn-in iterations for E-step',
        default=10)
    parser.add_argument('--num-e-samples',
        type=int,
        help='number of base samples to draw during E-step',
        default=10)
    parser.add_argument('--log-file',
        type=str,
        help='log file',
        default='_output/context_log.txt')
    parser.add_argument('--out-file',
        type=str,
        help='file with pickled context model',
        default='_output/context_model.pkl')
    parser.add_argument("--penalty-params",
        type=str,
        help="penalty parameters, comma separated",
        default="0.01")
    parser.add_argument('--theta-file',
        type=str,
        help='file with pickled true context model (default: None, for no truth)',
        default=None)
    parser.add_argument('--input-partis',
        type=str,
        help='partis annotations file',
        default=SAMPLE_PARTIS_ANNOTATIONS)
    parser.add_argument('--use-partis',
        action='store_true',
        help='use partis annotations file')
    parser.add_argument('--per-target-model',
        action='store_true')
    parser.add_argument('--chain',
        default='h',
        choices=('h', 'k', 'l'),
        help='heavy chain or kappa/lambda light chain')
    parser.add_argument('--igclass',
        default='G',
        choices=('G', 'M', 'K', 'L'),
        help='immunoglobulin class')

    parser.set_defaults(per_target_model=False)
    args = parser.parse_args()

    # Determine problem solver
    args.problem_solver_cls = SurvivalProblemLasso
    if args.solver == "CL":
        args.problem_solver_cls = SurvivalProblemLassoCVXPY
    elif args.solver == "CFL":
        if args.per_target_model:
            raise NotImplementedError()
        else:
            args.problem_solver_cls = SurvivalProblemFusedLassoCVXPY
    elif args.solver == "L":
        args.problem_solver_cls = SurvivalProblemLasso
    elif args.solver == "FL":
        if args.per_target_model:
            raise NotImplementedError()
        else:
            args.problem_solver_cls = SurvivalProblemFusedLassoProximal

    # Determine sampler
    if args.per_target_model:
        args.sampler_cls = MutationOrderGibbsSamplerMultiTarget
        args.theta_num_col = NUM_NUCLEOTIDES
    else:
        args.sampler_cls = MutationOrderGibbsSampler
        args.theta_num_col = 1

    assert(args.motif_len % 2 == 1 and args.motif_len > 1)

    return args

def load_true_theta(theta_file, per_target_model):
    """
    @param theta_file: file name
    @param per_target_model: if True, we return the entire theta. If False, we return a collapsed theta vector

    @return the true theta vector/matrix
    """
    true_theta = pickle.load(open(theta_file, 'rb'))
    if per_target_model:
        return true_theta
    else:
        return np.matrix(np.max(true_theta, axis=1)).T

def main(args=sys.argv[1:]):
    args = parse_args()
    log.basicConfig(format="%(message)s", filename=args.log_file, level=log.DEBUG)
    np.random.seed(args.seed)
    feat_generator = SubmotifFeatureGenerator(motif_len=args.motif_len)

    # Load true theta for comparison
    if args.theta_file is not None:
        # no true theta if we run on real data
        true_theta = load_true_theta(args.theta_file, args.per_target_model)
        assert(true_theta.shape[0] == feat_generator.feature_vec_len)

    log.info("Reading data")
<<<<<<< HEAD
    gene_dict, obs_data = read_gene_seq_csv_data(args.input_genes, args.input_file)
    obs_seq_feat_base = []
    for obs_seq_mutation in obs_data:
        obs_seq_feat_base.append(feat_generator.create_base_features(obs_seq_mutation))

    log.info("Number of sequences %d" % len(obs_seq_feat_base))
=======
    if args.use_partis:
        annotations, germlines = get_paths_to_partis_annotations(args.input_partis, chain=args.chain, ig_class=args.igclass)
        gene_dict, obs_data = read_partis_annotations(annotations, inferred_gls=germlines, chain=args.chain)
    else:
        gene_dict, obs_data = read_gene_seq_csv_data(args.input_genes, args.input_file)
    log.info("Number of sequences %d" % len(obs_data))
>>>>>>> d9e62bbc
    log.info("Settings %s" % args)

    log.info("Running EM")

    motif_list = feat_generator.get_motif_list()

    # Run EM on the lasso parameters from largest to smallest
    penalty_params = [float(l) for l in args.penalty_params.split(",")]
    results_list = []

    theta = np.random.randn(feat_generator.feature_vec_len, args.theta_num_col)
    # Set the impossible thetas to -inf
    theta_mask = get_possible_motifs_to_targets(motif_list, theta.shape)
    theta[~theta_mask] = -np.inf

    em_algo = MCMC_EM(
        obs_seq_feat_base,
        feat_generator,
        args.sampler_cls,
        args.problem_solver_cls,
        theta_mask = theta_mask,
        base_num_e_samples=args.num_e_samples,
        burn_in=args.burn_in,
        num_jobs=args.num_jobs,
        num_threads=args.num_cpu_threads,
        approx='none',
    )

    for penalty_param in sorted(penalty_params, reverse=True):
        log.info("Penalty parameter %f" % penalty_param)
        theta, _ = em_algo.run(
            theta=theta,
            penalty_param=penalty_param,
            max_em_iters=args.em_max_iters,
        )
        results_list.append((penalty_param, theta))

        with open(args.out_file, "w") as f:
            pickle.dump(results_list, f)

        log.info("==== FINAL theta, penalty param %f ====" % penalty_param)
        log.info(get_nonzero_theta_print_lines(theta, motif_list))

<<<<<<< HEAD
        theta_shape = (theta_mask.sum(), 1)
        flat_theta = theta[theta_mask].reshape(theta_shape)
        flat_true_theta = true_theta[theta_mask].reshape(theta_shape)
        log.info("Spearman cor=%f, p=%f" % scipy.stats.spearmanr(flat_theta, flat_true_theta))
        log.info("Kendall Tau cor=%f, p=%f" % scipy.stats.kendalltau(flat_theta, flat_true_theta))
        log.info("Pearson cor=%f, p=%f" % scipy.stats.pearsonr(flat_theta, flat_true_theta))
        log.info("L2 error %f" % np.linalg.norm(flat_theta - flat_true_theta))
        print "L2 error %f" % np.linalg.norm(flat_theta - flat_true_theta)

        with open(args.out_file, "w") as f:
            pickle.dump(results_list, f)
=======
        if args.theta_file is not None:
            theta_shape = (theta_mask.sum(), 1)
            flat_theta = theta[theta_mask].reshape(theta_shape)
            flat_true_theta = true_theta[theta_mask].reshape(theta_shape)
            log.info("Spearman cor=%f, p=%f" % scipy.stats.spearmanr(flat_theta, flat_true_theta))
            log.info("Kendall Tau cor=%f, p=%f" % scipy.stats.kendalltau(flat_theta, flat_true_theta))
            log.info("Pearson cor=%f, p=%f" % scipy.stats.pearsonr(flat_theta, flat_true_theta))
            log.info("L2 error %f" % np.linalg.norm(flat_theta - flat_true_theta))
>>>>>>> d9e62bbc

if __name__ == "__main__":
    main(sys.argv[1:])<|MERGE_RESOLUTION|>--- conflicted
+++ resolved
@@ -165,21 +165,16 @@
         assert(true_theta.shape[0] == feat_generator.feature_vec_len)
 
     log.info("Reading data")
-<<<<<<< HEAD
-    gene_dict, obs_data = read_gene_seq_csv_data(args.input_genes, args.input_file)
-    obs_seq_feat_base = []
-    for obs_seq_mutation in obs_data:
-        obs_seq_feat_base.append(feat_generator.create_base_features(obs_seq_mutation))
-
-    log.info("Number of sequences %d" % len(obs_seq_feat_base))
-=======
     if args.use_partis:
         annotations, germlines = get_paths_to_partis_annotations(args.input_partis, chain=args.chain, ig_class=args.igclass)
         gene_dict, obs_data = read_partis_annotations(annotations, inferred_gls=germlines, chain=args.chain)
     else:
         gene_dict, obs_data = read_gene_seq_csv_data(args.input_genes, args.input_file)
-    log.info("Number of sequences %d" % len(obs_data))
->>>>>>> d9e62bbc
+
+    obs_seq_feat_base = []
+    for obs_seq_mutation in obs_data:
+        obs_seq_feat_base.append(feat_generator.create_base_features(obs_seq_mutation))
+    log.info("Number of sequences %d" % len(obs_seq_feat_base))
     log.info("Settings %s" % args)
 
     log.info("Running EM")
@@ -223,19 +218,6 @@
         log.info("==== FINAL theta, penalty param %f ====" % penalty_param)
         log.info(get_nonzero_theta_print_lines(theta, motif_list))
 
-<<<<<<< HEAD
-        theta_shape = (theta_mask.sum(), 1)
-        flat_theta = theta[theta_mask].reshape(theta_shape)
-        flat_true_theta = true_theta[theta_mask].reshape(theta_shape)
-        log.info("Spearman cor=%f, p=%f" % scipy.stats.spearmanr(flat_theta, flat_true_theta))
-        log.info("Kendall Tau cor=%f, p=%f" % scipy.stats.kendalltau(flat_theta, flat_true_theta))
-        log.info("Pearson cor=%f, p=%f" % scipy.stats.pearsonr(flat_theta, flat_true_theta))
-        log.info("L2 error %f" % np.linalg.norm(flat_theta - flat_true_theta))
-        print "L2 error %f" % np.linalg.norm(flat_theta - flat_true_theta)
-
-        with open(args.out_file, "w") as f:
-            pickle.dump(results_list, f)
-=======
         if args.theta_file is not None:
             theta_shape = (theta_mask.sum(), 1)
             flat_theta = theta[theta_mask].reshape(theta_shape)
@@ -244,7 +226,6 @@
             log.info("Kendall Tau cor=%f, p=%f" % scipy.stats.kendalltau(flat_theta, flat_true_theta))
             log.info("Pearson cor=%f, p=%f" % scipy.stats.pearsonr(flat_theta, flat_true_theta))
             log.info("L2 error %f" % np.linalg.norm(flat_theta - flat_true_theta))
->>>>>>> d9e62bbc
 
 if __name__ == "__main__":
     main(sys.argv[1:])