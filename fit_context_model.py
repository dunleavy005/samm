#!/usr/bin/env python
# -*- coding: utf-8 -*-
"""
Fit a context-sensitive motif model via MCMC-EM
"""

import sys
import argparse
import os
import os.path
import csv
import pickle
import logging as log
import time
import random

import numpy as np
import scipy.stats

from models import ObservedSequenceMutations
from mcmc_em import MCMC_EM
from submotif_feature_generator import SubmotifFeatureGenerator
from mutation_order_gibbs import MutationOrderGibbsSampler
from survival_problem_cvxpy import SurvivalProblemLassoCVXPY
from survival_problem_cvxpy import SurvivalProblemFusedLassoCVXPY
from survival_problem_lasso import SurvivalProblemLasso
from survival_problem_fused_lasso_prox import SurvivalProblemFusedLassoProximal
from likelihood_evaluator import LogLikelihoodEvaluator
from multinomial_solver import MultinomialSolver
from method_results import MethodResults
from common import *
from read_data import *
from matsen_grp_data import *

def parse_args():
    ''' parse command line arguments '''

    parser = argparse.ArgumentParser(description=__doc__)

    parser.add_argument('--seed',
        type=int,
        help='rng seed for replicability',
        default=1533)
    parser.add_argument('--input-genes',
        type=str,
        help='genes data in csv',
        default='_output/genes.csv')
    parser.add_argument('--input-seqs',
        type=str,
        help='sequence data in csv',
        default='_output/seqs.csv')
    parser.add_argument('--sample-regime',
        type=int,
        default=1,
        choices=(1, 2, 3),
        help='1: take all sequences; 2: sample random sequence from cluster; 3: choose most highly mutated sequence (default: 1)')
    parser.add_argument('--scratch-directory',
        type=str,
        help='where to write gibbs workers and dnapars files, if necessary',
        default='_output')
    parser.add_argument('--num-cpu-threads',
        type=int,
        help='number of threads to use during M-step',
        default=1)
    parser.add_argument('--num-jobs',
        type=int,
        help='number of jobs to submit during E-step',
        default=1)
    parser.add_argument('--solver',
        type=str,
        help='CL = cvxpy lasso, CFL = cvxpy fused lasso, L = gradient descent lasso, FL = fused lasso, SFL = sparse fused lasso,',
        choices=["CL", "CFL", "L", "FL", "SFL"],
        default="L")
    parser.add_argument('--motif-len',
        type=int,
        help='length of motif (must be odd)',
        default=5)
    parser.add_argument('--em-max-iters',
        type=int,
        help='number of EM iterations',
        default=20)
    parser.add_argument('--burn-in',
        type=int,
        help='number of burn-in iterations for E-step',
        default=10)
    parser.add_argument('--num-e-samples',
        type=int,
        help='number of base samples to draw during E-step',
        default=10)
    parser.add_argument('--log-file',
        type=str,
        help='log file',
        default='_output/context_log.txt')
    parser.add_argument('--out-file',
        type=str,
        help='file with pickled context model',
        default='_output/context_model.pkl')
    parser.add_argument('--theta-file',
        type=str,
        help='true theta file',
        default='')
    parser.add_argument("--penalty-params",
        type=str,
        help="penalty parameters, comma separated",
        default="0.1,0.01,0.001")
    parser.add_argument('--tuning-sample-ratio',
        type=float,
        help='proportion of data to use for tuning the penalty parameter. if zero, doesnt tune',
        default=0.1)
    parser.add_argument('--num-val-burnin',
        type=int,
        help='Number of burn in iterations when estimating likelihood of validation data',
<<<<<<< HEAD
        default=2)
    parser.add_argument('--validation-column',
        type=str,
        default=None,
        help='column in the dataset to split training/validation on (e.g., subject, clonal_family, etc.)')
=======
        default=10)
>>>>>>> 72f59214
    parser.add_argument('--full-train',
        action='store_true',
        help='True = train on training data, then evaluate on validation data, then train on all the data, false = train on training data and evaluate on validation data')
    parser.add_argument('--per-target-model',
        action='store_true')
    parser.add_argument("--subset-cols",
        type=str,
        help="comma separated list of what to subset data on (chain, species, etc.)",
        default=None)
    parser.add_argument("--subset-vals",
        type=str,
        help="comma separated list of values to subset data on (h, mouse, etc.)",
        default=None)

    parser.set_defaults(per_target_model=False, full_train=False)
    args = parser.parse_args()

    # Determine problem solver
    args.problem_solver_cls = SurvivalProblemLasso
    if args.solver == "CL":
        args.problem_solver_cls = SurvivalProblemLassoCVXPY
    elif args.solver == "CFL":
        if args.per_target_model:
            raise NotImplementedError()
        else:
            args.problem_solver_cls = SurvivalProblemFusedLassoCVXPY
    elif args.solver == "L":
        args.problem_solver_cls = SurvivalProblemLasso
    elif args.solver == "FL" or args.solver == "SFL":
        if args.per_target_model:
            raise NotImplementedError()
        else:
            args.problem_solver_cls = SurvivalProblemFusedLassoProximal

    # Determine sampler
    args.sampler_cls = MutationOrderGibbsSampler
    if args.per_target_model:
        args.theta_num_col = NUM_NUCLEOTIDES
    else:
        args.theta_num_col = 1

    assert(args.motif_len % 2 == 1 and args.motif_len > 1)

    args.intermediate_out_file = args.out_file.replace(".pkl", "_intermed.pkl")

    return args

<<<<<<< HEAD
def create_train_val_sets(obs_data, feat_generator, metadata, args):
    if args.validation_column is None:
        num_obs = len(obs_data)
        val_size = int(args.tuning_sample_ratio * num_obs)
        if args.tuning_sample_ratio > 0:
            val_size = max(val_size, 1)
        permuted_idx = np.random.permutation(num_obs)
        train_idx = permuted_idx[:num_obs - val_size]
        val_idx = permuted_idx[num_obs - val_size:]
    else:
        categories = set([elt[args.validation_column] for elt in metadata])
        num_categories = len(categories)
        val_size = int(args.tuning_sample_ratio * num_categories)
        if args.tuning_sample_ratio > 0:
            val_size = max(val_size, 1)
        val_categories = set(random.sample(categories, val_size))
        train_categories = categories - val_categories
        train_idx = [idx for idx, elt in enumerate(metadata) if elt[args.validation_column] in train_categories]
        val_idx = [idx for idx, elt in enumerate(metadata) if elt[args.validation_column] in val_categories]

=======
def load_true_model(file_name):
    with open(file_name, "rb") as f:
        true_theta, probability_matrix = pickle.load(f)
        return true_theta, probability_matrix

def create_train_val_sets(obs_data, feat_generator, args):
    num_obs = len(obs_data)
    val_size = int(args.tuning_sample_ratio * num_obs)
    if args.tuning_sample_ratio > 0:
        val_size = max(val_size, 1)
    permuted_idx = np.random.permutation(num_obs)
    train_idx = permuted_idx[:num_obs - val_size]
    val_idx = permuted_idx[num_obs - val_size:]
>>>>>>> 72f59214
    train_set = []
    for i in train_idx:
        train_set.append(
            feat_generator.create_base_features(obs_data[i])
        )

    val_set = []
    for i in val_idx:
        val_set.append(
            feat_generator.create_base_features(obs_data[i])
        )
    return train_set, val_set

def main(args=sys.argv[1:]):
    args = parse_args()
    log.basicConfig(format="%(message)s", filename=args.log_file, level=log.DEBUG)
    np.random.seed(args.seed)

    scratch_dir = os.path.join(args.scratch_directory, str(time.time()))
    if not os.path.exists(scratch_dir):
        os.makedirs(scratch_dir)

    feat_generator = SubmotifFeatureGenerator(motif_len=args.motif_len)

    log.info("Reading data")
    obs_data, metadata = read_gene_seq_csv_data(
            args.input_genes,
            args.input_seqs,
            motif_len=args.motif_len,
            sample=args.sample_regime,
            subset_cols=args.subset_cols.split(","),
            subset_vals=args.subset_vals.split(",")
        )
    train_set, val_set = create_train_val_sets(obs_data, feat_generator, metadata, args)

    obs_seq_feat_base = []
    for obs_seq_mutation in obs_data:
        obs_seq_feat_base.append(feat_generator.create_base_features(obs_seq_mutation))
    log.info("Data statistics:")
    log.info("  Number of sequences: Train %d, Val %d" % (len(train_set), len(val_set)))
    log.info(get_data_statistics_print_lines(obs_data, feat_generator))
    log.info("Settings %s" % args)

    log.info("Running EM")

    motif_list = feat_generator.get_motif_list()

    # Run EM on the lasso parameters from largest to smallest
    penalty_params = [float(l) for l in args.penalty_params.split(",")]
    sorted_pen_params = sorted(penalty_params, reverse=True)

    if args.solver == "SFL":
        # first param is lasso, second one is fused
        pen_params_list = [(p, p/i) for p in sorted_pen_params for i in FUSED_LASSO_PENALTY_RATIO]
    elif args.solver == "FL":
        # first param is lasso, second one is fused
        pen_params_list = [(0, p) for p in sorted_pen_params]
    else:
        pen_params_list = [(p,) for p in sorted_pen_params]

    results_list = []

    theta = np.zeros((feat_generator.feature_vec_len, args.theta_num_col))
    # Set the impossible thetas to -inf
    theta_mask = get_possible_motifs_to_targets(motif_list, theta.shape)
    theta[~theta_mask] = -np.inf

    true_theta = None
    if args.theta_file != "":
        true_theta, _ = load_true_model(args.theta_file)

    val_set_evaluator = LogLikelihoodEvaluator(
        val_set,
        args.sampler_cls,
        feat_generator,
        num_jobs=args.num_jobs,
        scratch_dir=scratch_dir,
    )

    em_algo = MCMC_EM(
        train_set,
        val_set,
        feat_generator,
        args.sampler_cls,
        args.problem_solver_cls,
        theta_mask = theta_mask,
        base_num_e_samples=args.num_e_samples,
        num_jobs=args.num_jobs,
        num_threads=args.num_cpu_threads,
        scratch_dir=scratch_dir,
    )

    burn_in = args.burn_in
    prev_val_log_lik = -np.inf
    val_log_lik = None
    best_model = None
    for penalty_params in pen_params_list:
        penalty_param_str = ",".join(map(str, penalty_params))
        log.info("Penalty parameter %s" % penalty_param_str)
        theta, _ = em_algo.run(
            theta=theta,
            burn_in=burn_in,
            penalty_params=penalty_params,
            max_em_iters=args.em_max_iters,
            train_and_val=False
        )
        burn_in = 0 # Only use burn in at the very beginning

        st = time.time()

        # Get log likelihood on the validation set for tuning penalty parameter
        if args.tuning_sample_ratio > 0:
            if true_theta is not None and true_theta.shape == theta.shape:
                theta_err = np.linalg.norm(true_theta[theta_mask] - theta[theta_mask])
                log.info("Difference between true and fitted theta %f" % theta_err)

            log.info("Calculating validation log likelihood for penalty param %s" % penalty_param_str)
            val_log_lik = val_set_evaluator.get_log_lik(theta, burn_in=args.num_val_burnin)
            log.info("Validation log likelihood %f" % val_log_lik)
            if args.full_train:
                theta, _ = em_algo.run(
                    theta=theta,
                    burn_in=burn_in,
                    penalty_params=penalty_params,
                    max_em_iters=args.em_max_iters,
                    train_and_val=True
                )

        # Get the probabilities of the target nucleotides
        fitted_prob_vector = None
        if not args.per_target_model:
            fitted_prob_vector = MultinomialSolver.solve(obs_data, feat_generator, theta)

        curr_model_results = MethodResults(penalty_params, theta, fitted_prob_vector, val_log_lik)

        # We save the final theta (potentially trained over all the data)
        results_list.append(curr_model_results)
        with open(args.intermediate_out_file, "w") as f:
            pickle.dump(results_list, f)

        log.info("==== FINAL theta, penalty param %s ====" % penalty_param_str)
        log.info(get_nonzero_theta_print_lines(theta, motif_list))

        if best_model is None or best_model.val_log_lik < val_log_lik:
            best_model = curr_model_results
        elif len(penalty_params) == 1 and args.tuning_sample_ratio:
            # This model is not better than the previous model.
            # Stop early if we are tuning a single penalty parameter
            log.info("Stop trying penalty parameters")
            break

    if not args.full_train:
        log.info("Training best model, best parameters %s" % ",".join(map(str, best_model.penalty_params)))
        # If we didn't do a full training for this best model, do it now
        best_theta, _ = em_algo.run(
            theta=best_model.theta,
            burn_in=burn_in,
            penalty_params=best_model.penalty_params,
            max_em_iters=args.em_max_iters,
            train_and_val=True
        )
        best_fitted_prob_vector = MultinomialSolver.solve(obs_data, feat_generator, best_theta) if not args.per_target_model else None
        best_model = MethodResults(
            best_model.penalty_params,
            best_theta,
            best_fitted_prob_vector,
            best_model.val_log_lik,
        )

    with open(args.out_file, "w") as f:
        pickle.dump(
            (best_model.theta, best_model.fitted_prob_vector),
            f,
        )

        log.info("Validation time: %f" % (time.time() - st))

if __name__ == "__main__":
    main(sys.argv[1:])<|MERGE_RESOLUTION|>--- conflicted
+++ resolved
@@ -110,15 +110,11 @@
     parser.add_argument('--num-val-burnin',
         type=int,
         help='Number of burn in iterations when estimating likelihood of validation data',
-<<<<<<< HEAD
-        default=2)
     parser.add_argument('--validation-column',
         type=str,
         default=None,
         help='column in the dataset to split training/validation on (e.g., subject, clonal_family, etc.)')
-=======
         default=10)
->>>>>>> 72f59214
     parser.add_argument('--full-train',
         action='store_true',
         help='True = train on training data, then evaluate on validation data, then train on all the data, false = train on training data and evaluate on validation data')
@@ -166,7 +162,11 @@
 
     return args
 
-<<<<<<< HEAD
+def load_true_model(file_name):
+    with open(file_name, "rb") as f:
+        true_theta, probability_matrix = pickle.load(f)
+        return true_theta, probability_matrix
+
 def create_train_val_sets(obs_data, feat_generator, metadata, args):
     if args.validation_column is None:
         num_obs = len(obs_data)
@@ -187,21 +187,6 @@
         train_idx = [idx for idx, elt in enumerate(metadata) if elt[args.validation_column] in train_categories]
         val_idx = [idx for idx, elt in enumerate(metadata) if elt[args.validation_column] in val_categories]
 
-=======
-def load_true_model(file_name):
-    with open(file_name, "rb") as f:
-        true_theta, probability_matrix = pickle.load(f)
-        return true_theta, probability_matrix
-
-def create_train_val_sets(obs_data, feat_generator, args):
-    num_obs = len(obs_data)
-    val_size = int(args.tuning_sample_ratio * num_obs)
-    if args.tuning_sample_ratio > 0:
-        val_size = max(val_size, 1)
-    permuted_idx = np.random.permutation(num_obs)
-    train_idx = permuted_idx[:num_obs - val_size]
-    val_idx = permuted_idx[num_obs - val_size:]
->>>>>>> 72f59214
     train_set = []
     for i in train_idx:
         train_set.append(
