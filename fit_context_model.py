#!/usr/bin/env python
# -*- coding: utf-8 -*-
"""
Fit a context-sensitive motif model via MCMC-EM
"""

import sys
import argparse
import os
import os.path
import csv
import pickle
import logging as log
import time
import random

import numpy as np
import scipy.stats

from models import ObservedSequenceMutations
from mcmc_em import MCMC_EM
from submotif_feature_generator import SubmotifFeatureGenerator
from mutation_order_gibbs import MutationOrderGibbsSampler
from survival_problem_cvxpy import SurvivalProblemLassoCVXPY
from survival_problem_cvxpy import SurvivalProblemFusedLassoCVXPY
from survival_problem_lasso import SurvivalProblemLasso
from survival_problem_fused_lasso_prox import SurvivalProblemFusedLassoProximal
from likelihood_evaluator import *
from multinomial_solver import MultinomialSolver
from method_results import MethodResults
from common import *
from read_data import *
from matsen_grp_data import *

def parse_args():
    ''' parse command line arguments '''

    parser = argparse.ArgumentParser(description=__doc__)

    parser.add_argument('--seed',
        type=int,
        help='rng seed for replicability',
        default=1533)
    parser.add_argument('--input-genes',
        type=str,
        help='genes data in csv',
        default='_output/genes.csv')
    parser.add_argument('--input-seqs',
        type=str,
        help='sequence data in csv',
        default='_output/seqs.csv')
    parser.add_argument('--sample-regime',
        type=int,
        default=1,
        choices=(1, 2, 3),
        help='1: take all sequences; 2: sample random sequence from cluster; 3: choose most highly mutated sequence (default: 1)')
    parser.add_argument('--scratch-directory',
        type=str,
        help='where to write gibbs workers and dnapars files, if necessary',
        default='_output')
    parser.add_argument('--num-cpu-threads',
        type=int,
        help='number of threads to use during M-step',
        default=1)
    parser.add_argument('--num-jobs',
        type=int,
        help='number of jobs to submit during E-step',
        default=1)
    parser.add_argument('--solver',
        type=str,
        help='CL = cvxpy lasso, CFL = cvxpy fused lasso, L = gradient descent lasso, FL = fused lasso, SFL = sparse fused lasso,',
        choices=["CL", "CFL", "L", "FL", "SFL"],
        default="L")
    parser.add_argument('--motif-len',
        type=int,
        help='length of motif (must be odd)',
        default=5)
    parser.add_argument('--em-max-iters',
        type=int,
        help='number of EM iterations',
        default=20)
    parser.add_argument('--burn-in',
        type=int,
        help='number of burn-in iterations for E-step',
        default=10)
    parser.add_argument('--num-e-samples',
        type=int,
        help='number of base samples to draw during E-step',
        default=10)
    parser.add_argument('--log-file',
        type=str,
        help='log file',
        default='_output/context_log.txt')
    parser.add_argument('--out-file',
        type=str,
        help='file with pickled context model',
        default='_output/context_model.pkl')
    parser.add_argument('--theta-file',
        type=str,
        help='true theta file',
        default='')
    parser.add_argument("--penalty-params",
        type=str,
        help="penalty parameters, comma separated",
        default="0.1, 0.01, 0.001")
    parser.add_argument("--fuse-center",
        type=str,
        help="center motif lengths, comma separated",
        default="")
    parser.add_argument('--tuning-sample-ratio',
        type=float,
        help='proportion of data to use for tuning the penalty parameter. if zero, doesnt tune',
        default=0.1)
    parser.add_argument('--num-val-burnin',
        type=int,
        help='Number of burn in iterations when estimating likelihood of validation data',
        default=10)
    parser.add_argument('--num-val-samples',
        type=int,
        help='Number of burn in iterations when estimating likelihood of validation data',
        default=100)
    parser.add_argument('--chibs',
        action='store_true',
        help='True = estimate the marginal likelihood via Chibs')
    parser.add_argument('--validation-column',
        type=str,
        help='column in the dataset to split training/validation on (e.g., subject, clonal_family, etc.)',
        default=None)
    parser.add_argument('--full-train',
        action='store_true',
        help='True = train on training data, then evaluate on validation data, then train on all the data, false = train on training data and evaluate on validation data')
    parser.add_argument('--per-target-model',
        action='store_true')
    parser.add_argument("--locus",
        type=str,
        choices=('','igh','igk','igl'),
        help="locus (igh, igk or igl; default empty)",
        default='')
    parser.add_argument("--species",
        type=str,
        choices=('','mouse','human'),
        help="species (mouse or human; default empty)",
        default='')

    parser.set_defaults(per_target_model=False, full_train=False, chibs=False)
    args = parser.parse_args()

    # Determine problem solver
    args.problem_solver_cls = SurvivalProblemLasso
    if args.solver == "CL":
        args.problem_solver_cls = SurvivalProblemLassoCVXPY
    elif args.solver == "CFL":
        if args.per_target_model:
            raise NotImplementedError()
        else:
            args.problem_solver_cls = SurvivalProblemFusedLassoCVXPY
    elif args.solver == "L":
        args.problem_solver_cls = SurvivalProblemLasso
    elif args.solver == "FL" or args.solver == "SFL":
        if args.per_target_model:
            raise NotImplementedError()
        else:
            args.problem_solver_cls = SurvivalProblemFusedLassoProximal

    # Determine sampler
    args.sampler_cls = MutationOrderGibbsSampler
    if args.per_target_model:
        args.theta_num_col = NUM_NUCLEOTIDES
    else:
        args.theta_num_col = 1

    assert(args.motif_len % 2 == 1 and args.motif_len > 1)

    if args.fuse_center and args.problem_solver_cls != SurvivalProblemLasso:
        args.fuse_center = [int(k) for k in args.fuse_center.split(",")]
        for k in args.fuse_center:
            assert(k % 2 == 1) # all center fusions must be odd length
    else:
        args.fuse_center = []

    args.intermediate_out_file = args.out_file.replace(".pkl", "_intermed.pkl")

    args.scratch_dir = os.path.join(args.scratch_directory, str(time.time()))
    if not os.path.exists(args.scratch_dir):
        os.makedirs(args.scratch_dir)

    return args

def load_true_model(file_name):
    with open(file_name, "rb") as f:
        true_theta, probability_matrix = pickle.load(f)
        return true_theta, probability_matrix

def create_train_val_sets(obs_data, feat_generator, metadata, tuning_sample_ratio, validation_column):
    """
    @param obs_data: observed mutation data
    @param feat_generator: submotif feature generator
    @param metadata: metadata to include variables to perform validation on
    @param tuning_sample_ratio: ratio of data to place in validation set
    @param validation_column: variable to perform validation on (if None then sample randomly)

    @return training and validation indices
    """

    if validation_column is None:
        # For no validation column just sample data randomly
        num_obs = len(obs_data)
        val_size = int(tuning_sample_ratio * num_obs)
        if tuning_sample_ratio > 0:
            val_size = max(val_size, 1)
        permuted_idx = np.random.permutation(num_obs)
        train_idx = permuted_idx[:num_obs - val_size]
        val_idx = permuted_idx[num_obs - val_size:]
    else:
        # For a validation column, sample the categories randomly based on
        # tuning_sample_ratio
        categories = set([elt[validation_column] for elt in metadata])
        num_categories = len(categories)
        val_size = int(tuning_sample_ratio * num_categories)
        if tuning_sample_ratio > 0:
            val_size = max(val_size, 1)

        # sample random categories from our validation variable
        val_categories = set(random.sample(categories, val_size))
        train_categories = categories - val_categories
        train_idx = [idx for idx, elt in enumerate(metadata) if elt[validation_column] in train_categories]
        val_idx = [idx for idx, elt in enumerate(metadata) if elt[validation_column] in val_categories]

    # construct training and validation sets based on CV regime above
    train_set = []
    for i in train_idx:
        train_set.append(
            feat_generator.create_base_features(obs_data[i])
        )

    val_set = []
    for i in val_idx:
        val_set.append(
            feat_generator.create_base_features(obs_data[i])
        )

    if tuning_sample_ratio > 0:
        assert(len(val_set) > 0)
    return train_set, val_set

def get_penalty_params(pen_param_str, solver):
    """
    @param pen_param_str: comma separated list of penalty parameters
    @param solver: the solver requested (L, FL, SFL)
    Determines the grid of penalty parameters to search over
    """
    penalty_params = [float(l) for l in pen_param_str.split(",")]
    sorted_pen_params = sorted(penalty_params, reverse=True)

    if solver == "SFL":
        # first param is lasso, second one is fused
        pen_params_lists = [[(p, p/i) for i in FUSED_LASSO_PENALTY_RATIO] for p in sorted_pen_params]
    elif solver == "FL":
        # first param is lasso, second one is fused
        pen_params_lists = [[(0, p) for p in sorted_pen_params]]
    else:
        pen_params_lists = [[(p,) for p in sorted_pen_params]]
    return pen_params_lists

def initialize_theta(num_rows, num_cols, motif_list):
    """
    Initialize theta -- start with all zeros
    """
    theta = np.zeros((num_rows, num_cols))
    # Set the impossible thetas to -inf
    theta_mask = get_possible_motifs_to_targets(motif_list, theta.shape)
    theta[~theta_mask] = -np.inf
    return theta, theta_mask

def do_validation_set_checks(theta, theta_mask, val_set, val_set_evaluator, feat_generator, true_theta, args):
    """
    Does various checks on the model fitted on the training data.
    Most importantly, it calculates the difference between the EM surrogate functions
    It also will calculate the marginal likelihood if args.chibs is True
    It will also compare against the true_theta if it is known and if the true_theta is the same shape
    """
    theta_err = None
    if true_theta is not None and true_theta.shape == theta.shape:
        theta_err = np.linalg.norm(true_theta[theta_mask] - theta[theta_mask])
        log.info("Difference between true and fitted theta %f" % theta_err)

    ll_chibs = None
    if args.chibs:
        val_chibs = LogLikelihoodEvaluator(
            val_set,
            feat_generator,
            num_jobs=args.num_jobs,
            scratch_dir=args.scratch_dir,
        )
        ll_chibs = val_chibs.get_log_lik(theta, burn_in=args.num_val_burnin)
        log.info("Chibs log likelihood estimate: %f" % ll_chibs)

    log_lik_ratio = None
    if val_set_evaluator is not None:
        log_lik_ratio = val_set_evaluator.get_log_likelihood_ratio(theta)

    return log_lik_ratio, ll_chibs, theta_err

def main(args=sys.argv[1:]):
    args = parse_args()
    log.basicConfig(format="%(message)s", filename=args.log_file, level=log.DEBUG)
    np.random.seed(args.seed)

    feat_generator = SubmotifFeatureGenerator(motif_len=args.motif_len)

    log.info("Reading data")
    obs_data, metadata = read_gene_seq_csv_data(
            args.input_genes,
            args.input_seqs,
            motif_len=args.motif_len,
            sample=args.sample_regime,
            locus=args.locus,
            species=args.species,
        )
    train_set, val_set = create_train_val_sets(
            obs_data,
            feat_generator,
            metadata,
            args.tuning_sample_ratio,
            args.validation_column,
        )

    obs_seq_feat_base = []
    for obs_seq_mutation in obs_data:
        obs_seq_feat_base.append(feat_generator.create_base_features(obs_seq_mutation))
    log.info("Data statistics:")
    log.info("  Number of sequences: Train %d, Val %d" % (len(train_set), len(val_set)))
    log.info(get_data_statistics_print_lines(obs_data, feat_generator))
    log.info("Settings %s" % args)

    log.info("Running EM")

    motif_list = feat_generator.motif_list

    # Run EM on the lasso parameters from largest to smallest
    pen_params_lists = get_penalty_params(args.penalty_params, args.solver)

    theta, theta_mask = initialize_theta(feat_generator.feature_vec_len, args.theta_num_col, motif_list)

    true_theta = None
    if args.theta_file != "":
        true_theta, _ = load_true_model(args.theta_file)

    em_algo = MCMC_EM(
        train_set,
        val_set,
        feat_generator,
        args.sampler_cls,
        args.problem_solver_cls,
        theta_mask = theta_mask,
        base_num_e_samples=args.num_e_samples,
        num_jobs=args.num_jobs,
        num_threads=args.num_cpu_threads,
        scratch_dir=args.scratch_dir,
    )

    burn_in = args.burn_in
<<<<<<< HEAD
    results_list = []
    best_models = []
    for pen_params_list in pen_params_lists:
        best_model_in_list = None
        val_set_evaluator = None
        for penalty_params in pen_params_list:
            penalty_param_str = ",".join(map(str, penalty_params))
            log.info("Penalty parameter %s" % penalty_param_str)
            theta, _ = em_algo.run(
                theta=theta,
                burn_in=burn_in,
                penalty_params=penalty_params,
                max_em_iters=args.em_max_iters,
                train_and_val=False
            )
            burn_in = 0 # Only use burn in at the very beginning
=======
    best_model = None
    for penalty_params in pen_params_list:
        penalty_param_str = ",".join(map(str, penalty_params))
        log.info("Penalty parameter %s" % penalty_param_str)
        theta, _ = em_algo.run(
            theta=theta,
            burn_in=burn_in,
            penalty_params=penalty_params,
            fuse_center=args.fuse_center,
            max_em_iters=args.em_max_iters,
            train_and_val=False
        )
        burn_in = 0 # Only use burn in at the very beginning

        st = time.time()

        # Get log likelihood on the validation set for tuning penalty parameter
        if args.tuning_sample_ratio > 0:
            if true_theta is not None and true_theta.shape == theta.shape:
                theta_err = np.linalg.norm(true_theta[theta_mask] - theta[theta_mask])
                log.info("Difference between true and fitted theta %f" % theta_err)
>>>>>>> 02d975d5

            if args.tuning_sample_ratio > 0:
                # Do checks on the validation set
                log_lik_ratio, _, _ = do_validation_set_checks(
                    theta,
                    theta_mask,
                    val_set,
                    val_set_evaluator,
                    feat_generator,
                    true_theta,
                    args,
                )
                if log_lik_ratio is not None:
                    log.info("Comparing validation log likelihood for penalty param %s, ratio: %f" % (penalty_param_str, log_lik_ratio))

                if args.full_train:
                    theta, _ = em_algo.run(
                        theta=theta,
                        burn_in=burn_in,
                        penalty_params=penalty_params,
                        max_em_iters=args.em_max_iters,
                        train_and_val=True
                    )

            # Get the probabilities of the target nucleotides
            fitted_prob_vector = MultinomialSolver.solve(obs_data, feat_generator, theta) if not args.per_target_model else None
            curr_model_results = MethodResults(penalty_params, theta, fitted_prob_vector)

            # We save the final theta (potentially trained over all the data)
            results_list.append(curr_model_results)
            with open(args.intermediate_out_file, "w") as f:
                pickle.dump(results_list, f)

            log.info("==== FINAL theta, %s====" % curr_model_results)
            log.info(get_nonzero_theta_print_lines(theta, motif_list))

            if best_model_in_list is None or log_lik_ratio > 0:
                best_model_in_list = curr_model_results
                log.info("===== Best model so far %s" % best_model_in_list)
                val_set_evaluator = LikelihoodComparer(
                    val_set,
                    feat_generator,
                    theta_ref=best_model_in_list.theta,
                    num_samples=args.num_val_samples,
                    burn_in=args.num_val_burnin,
                    num_jobs=args.num_jobs,
                    scratch_dir=args.scratch_dir,
                )
            elif args.tuning_sample_ratio and log_lik_ratio < 0 and curr_model_results.num_nonzero > 0:
                # This model is not better than the previous model. Use a greedy approach and stop trying penalty parameters
                log.info("Stop trying penalty parameters for this penalty parameter list")
                break
        best_models.append(best_model_in_list)

    # A greedy comparison
    best_model = GreedyLikelihoodComparer.do_greedy_search(
        val_set,
        feat_generator,
        best_models,
        lambda m:get_num_unique_theta(m.theta),
        args.num_val_burnin,
        args.num_val_samples,
        args.num_jobs,
        args.scratch_dir,
    )

    log.info("=== FINAL Best model: %s" % best_model)
    if not args.full_train:
        log.info("Begin a final training of the model")
        # If we didn't do a full training for this best model, do it now
        best_theta, _ = em_algo.run(
            theta=best_model.theta,
            burn_in=burn_in,
            penalty_params=best_model.penalty_params,
            max_em_iters=args.em_max_iters,
            train_and_val=True
        )
        best_fitted_prob_vector = MultinomialSolver.solve(obs_data, feat_generator, best_theta) if not args.per_target_model else None
        best_model = MethodResults(
            best_model.penalty_params,
            best_theta,
            best_fitted_prob_vector,
        )

    with open(args.out_file, "w") as f:
        pickle.dump((best_model.theta, best_model.fitted_prob_vector), f)

if __name__ == "__main__":
    main(sys.argv[1:])<|MERGE_RESOLUTION|>--- conflicted
+++ resolved
@@ -360,7 +360,6 @@
     )
 
     burn_in = args.burn_in
-<<<<<<< HEAD
     results_list = []
     best_models = []
     for pen_params_list in pen_params_lists:
@@ -374,32 +373,10 @@
                 burn_in=burn_in,
                 penalty_params=penalty_params,
                 max_em_iters=args.em_max_iters,
+                fuse_center=args.fuse_center,
                 train_and_val=False
             )
             burn_in = 0 # Only use burn in at the very beginning
-=======
-    best_model = None
-    for penalty_params in pen_params_list:
-        penalty_param_str = ",".join(map(str, penalty_params))
-        log.info("Penalty parameter %s" % penalty_param_str)
-        theta, _ = em_algo.run(
-            theta=theta,
-            burn_in=burn_in,
-            penalty_params=penalty_params,
-            fuse_center=args.fuse_center,
-            max_em_iters=args.em_max_iters,
-            train_and_val=False
-        )
-        burn_in = 0 # Only use burn in at the very beginning
-
-        st = time.time()
-
-        # Get log likelihood on the validation set for tuning penalty parameter
-        if args.tuning_sample_ratio > 0:
-            if true_theta is not None and true_theta.shape == theta.shape:
-                theta_err = np.linalg.norm(true_theta[theta_mask] - theta[theta_mask])
-                log.info("Difference between true and fitted theta %f" % theta_err)
->>>>>>> 02d975d5
 
             if args.tuning_sample_ratio > 0:
                 # Do checks on the validation set
