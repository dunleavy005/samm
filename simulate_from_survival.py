--- conflicted
+++ resolved
@@ -24,15 +24,11 @@
     parser.add_argument('--random-gene-len',
         type=int,
         help='Create random germline genes of this length. If zero, load true germline genes',
-<<<<<<< HEAD
-        default=25)
+        default=24)
     parser.add_argument('--param-path',
         type=str,
         help='parameter file path',
         default=GERMLINE_PARAM_FILE)
-=======
-        default=24)
->>>>>>> 25eb3156
     parser.add_argument('--output-true-theta',
         type=str,
         help='true theta pickle file',
@@ -165,13 +161,9 @@
 
         # Put the nucleotide content of each selected germline gene into a
         # corresponding list.
-<<<<<<< HEAD
         germline_nucleotides = [row[gene] for gene in germline_genes]
-=======
-        germline_nucleotides = [''.join(list(params[params['gene'] == gene]['base'])) \
-                for gene in germline_genes]
+
     return germline_nucleotides, germline_genes
->>>>>>> 25eb3156
 
 def dump_parameters(true_thetas, probability_matrix, args, motif_list):
     # Dump a pickle file of simulation parameters
