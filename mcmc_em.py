import time
import numpy as np
import logging as log
import pickle

from models import *
from common import *
from sampler_collection import SamplerCollection
from profile_support import profile
from confidence_interval_maker import ConfidenceIntervalMaker

class MCMC_EM:
    def __init__(self, sampler_cls, problem_solver_cls, base_num_e_samples=10, max_m_iters=500, num_jobs=1, scratch_dir='_output', pool=None, per_target_model=False):
        """
        @param train_data, val_data: lists of ObservedSequenceMutationsFeatures (start and end sequences, plus base feature info)
        @param sampler_cls: a Sampler class
        @param problem_solver_cls: SurvivalProblem class
        @param base_num_e_samples: number of E-step samples to draw initially
        @param max_m_iters: maximum number of iterations for the M-step
        @param num_jobs: number of jobs to submit for E-step
        """
        self.base_num_e_samples = base_num_e_samples
        self.max_m_iters = max_m_iters
        self.sampler_cls = sampler_cls
        self.problem_solver_cls = problem_solver_cls
        self.num_jobs = num_jobs
        self.pool = pool
        self.scratch_dir = scratch_dir
        self.per_target_model = per_target_model

    def run(self, observed_data, feat_generator, theta, penalty_params=[1], possible_theta_mask=None, zero_theta_mask=None, max_em_iters=10, burn_in=1, diff_thres=1e-6, max_e_samples=20, intermed_file_prefix="", get_hessian=False):
        """
        @param theta: initial value for theta in MCMC-EM
        @param feat_generator: an instance of a FeatureGenerator
        @param penalty_params: the coefficient(s) for the penalty function
        @param max_em_iters: the maximum number of iterations of MCMC-EM
        @param burn_in: number of burn in iterations
        @param diff_thres: if the change in the objective function changes no more than `diff_thres`, stop MCMC-EM
        @param max_e_samples: maximum number of e-samples to grab per observed sequence
        @param train_and_val: whether to train on both train and validation data
        """
        motif_list = feat_generator.motif_list

        st = time.time()
        num_data = len(observed_data)
        # stores the initialization for the gibbs samplers for the next iteration's e-step
        init_orders = [obs_seq.mutation_pos_dict.keys() for obs_seq in observed_data]
        all_traces = []
        # burn in only at the very beginning
        for run in range(max_em_iters):
            prev_theta = theta
            num_e_samples = self.base_num_e_samples

            sampler_collection = SamplerCollection(
                observed_data,
                prev_theta,
                self.sampler_cls,
                feat_generator,
                self.num_jobs,
                self.scratch_dir,
            )

            e_step_samples = []
            e_step_labels = []
            lower_bound_is_negative = True
            while len(e_step_samples)/num_data < max_e_samples and lower_bound_is_negative:
                ## Keep grabbing samples until it is highly likely we have increased the penalized log likelihood

                # do E-step
                log.info("E STEP, iter %d, num samples %d, time %f" % (run, len(e_step_samples)/num_data + num_e_samples, time.time() - st))
                sampler_results = sampler_collection.get_samples(
                    init_orders,
                    num_e_samples,
                    burn_in,
                )
                # Don't use burn-in from now on
                burn_in = 0
                all_traces.append([res.trace for res in sampler_results])
                sampled_orders_list = [res.samples for res in sampler_results]

                # the last sampled mutation order from each list
                # use this iteration's sampled mutation orders as initialization for the gibbs samplers next cycle
                init_orders = [sampled_orders[-1].mutation_order for sampled_orders in sampled_orders_list]
                # flatten the list of samples to get all the samples
                e_step_samples += [o for orders in sampled_orders_list for o in orders]
                e_step_labels += [i for i, orders in enumerate(sampled_orders_list) for o in orders]

                # Do M-step
                log.info("M STEP, iter %d, time %f" % (run, time.time() - st))

                problem = self.problem_solver_cls(
                    feat_generator,
                    e_step_samples,
                    e_step_labels,
                    penalty_params,
                    self.per_target_model,
                    possible_theta_mask=possible_theta_mask,
                    zero_theta_mask=zero_theta_mask,
                    pool=self.pool,
                )

                theta, pen_exp_log_lik, lower_bound = problem.solve(
                    init_theta=prev_theta,
                    max_iters=self.max_m_iters,
                )

                num_nonzero = get_num_nonzero(theta)
                num_unique = get_num_unique_theta(theta)
                log.info("Current Theta, num_nonzero %d, unique %d" % (num_nonzero, num_unique))
                log.info(
                    get_nonzero_theta_print_lines(theta, feat_generator)
                )
                log.info("penalized log likelihood %f" % pen_exp_log_lik)
<<<<<<< HEAD
                lower_bound_is_negative = (lower_bound < -ZERO_THRES)
=======
                lower_bound_is_negative = (lower_bound < 0)
>>>>>>> 1f765ef7
                log.info("em lower bound %f" % (lower_bound))
                if num_nonzero == 0:
                    # The whole theta is zero - just stop and consider a different penalty parameter
                    break

            # Save the e-step samples if we want to analyze later on
            # e_sample_file_name = "%s%d.pkl" % (intermed_file_prefix, run)
            # log.info("Pickling E-step samples %s" % e_sample_file_name)
            # with open(e_sample_file_name, "w") as f:
            #     pickle.dump(e_step_samples, f)

            if lower_bound_is_negative or lower_bound < diff_thres or num_nonzero == 0:
                # if penalized log likelihood is decreasing - gradient descent totally failed in this case
                break
            log.info("step final pen_exp_log_lik %f" % pen_exp_log_lik)

        if get_hessian:
<<<<<<< HEAD
            ci_maker = ConfidenceIntervalMaker(feat_generator.motif_list, self.per_target_model, possible_theta_mask, zero_theta_mask, feat_generator.mutating_pos_list)
=======
            ci_maker = ConfidenceIntervalMaker(feat_generator.motif_list, self.per_target_model, possible_theta_mask, zero_theta_mask)
>>>>>>> 1f765ef7
            variance_est = ci_maker.run(theta, e_step_samples, problem)
        else:
            variance_est = None
        return theta, variance_est, all_traces<|MERGE_RESOLUTION|>--- conflicted
+++ resolved
@@ -111,11 +111,7 @@
                     get_nonzero_theta_print_lines(theta, feat_generator)
                 )
                 log.info("penalized log likelihood %f" % pen_exp_log_lik)
-<<<<<<< HEAD
                 lower_bound_is_negative = (lower_bound < -ZERO_THRES)
-=======
-                lower_bound_is_negative = (lower_bound < 0)
->>>>>>> 1f765ef7
                 log.info("em lower bound %f" % (lower_bound))
                 if num_nonzero == 0:
                     # The whole theta is zero - just stop and consider a different penalty parameter
@@ -133,11 +129,7 @@
             log.info("step final pen_exp_log_lik %f" % pen_exp_log_lik)
 
         if get_hessian:
-<<<<<<< HEAD
             ci_maker = ConfidenceIntervalMaker(feat_generator.motif_list, self.per_target_model, possible_theta_mask, zero_theta_mask, feat_generator.mutating_pos_list)
-=======
-            ci_maker = ConfidenceIntervalMaker(feat_generator.motif_list, self.per_target_model, possible_theta_mask, zero_theta_mask)
->>>>>>> 1f765ef7
             variance_est = ci_maker.run(theta, e_step_samples, problem)
         else:
             variance_est = None
