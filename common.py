import numpy as np
import pandas as pd
import re
import random
import warnings
import itertools

from Bio import SeqIO

DEBUG = False

NUM_NUCLEOTIDES = 4
NUCLEOTIDES = "acgt"
NUCLEOTIDE_SET = set(["a", "c", "g", "t"])
NUCLEOTIDE_DICT = {
    "a": 0,
    "c": 1,
    "g": 2,
    "t": 3,
}
ZSCORE = 1.65
ZSCORE_95 = 1.96
ZERO_THRES = 1e-6
MAX_TRIALS = 10

COMPLEMENT_DICT = {
    'A': 'T',
    'G': 'C',
    'C': 'G',
    'T': 'A',
    'Y': 'R',
    'R': 'Y',
    'S': 'S',
    'W': 'W',
    'M': 'K',
    'K': 'M',
    'B': 'V',
    'D': 'H',
    'H': 'D',
    'V': 'B',
    'N': 'N',
}

DEGENERATE_BASE_DICT = {
    'A': 'a',
    'G': 'g',
    'C': 'c',
    'T': 't',
    'Y': '[ct]',
    'R': '[ag]',
    'S': '[gc]',
    'W': '[at]',
    'M': '[ac]',
    'K': '[gt]',
    'B': '[cgt]',
    'D': '[agt]',
    'H': '[act]',
    'V': '[acg]',
    'N': '[agct]',
}

HOT_COLD_SPOT_REGS = [
        {'central': 'G', 'left_flank': 'R', 'right_flank': 'YW', 'hot_or_cold': 'hot'},
        {'central': 'A', 'left_flank': 'W', 'right_flank': '', 'hot_or_cold': 'hot'},
        {'central': 'C', 'left_flank': 'SY', 'right_flank': '', 'hot_or_cold': 'cold'},
        {'central': 'G', 'left_flank': '', 'right_flank': 'YW', 'hot_or_cold': 'hot'},
]
INT8_MAX = 127

FUSED_LASSO_PENALTY_RATIO = [1./4, 1./2, 1., 2., 4.]

def process_mutating_positions(motif_len_vals, positions_mutating):
    max_motif_len = max(motif_len_vals)
    if positions_mutating is None:
        # default to central base mutating
        positions_mutating = [[m/2] for m in motif_len_vals]
        max_mut_pos = [[max_motif_len/2]]
    else:
        positions_mutating = [[int(m) for m in positions.split(',')] for positions in positions_mutating.split(':')]
        for motif_len, positions in zip(motif_len_vals, positions_mutating):
            for m in positions:
                assert(m in range(motif_len))
        max_mut_pos = [mut_pos for mut_pos, motif_len in zip(positions_mutating, motif_len_vals) if motif_len == max_motif_len]
    return positions_mutating, max_mut_pos

def get_batched_list(my_list, num_batches):
    batch_size = max(len(my_list)/num_batches, 1)
    batched_list = []
    for i in range(num_batches + 1):
        additional_batch = my_list[i * batch_size: (i+1) * batch_size]
        if len(additional_batch):
            batched_list.append(additional_batch)
    return batched_list

def return_complement(kmer):
    return ''.join([COMPLEMENT_DICT[nuc] for nuc in kmer[::-1]])

def compute_known_hot_and_cold(hot_or_cold_dicts, motif_len=5, half_motif_len=2):
    """
    Known hot and cold spots were constructed on a 5mer model, so "N" pad
    longer motifs and subset shorter ones
    """
    kmer_list = []
    hot_or_cold_list = []
    hot_or_cold_complements = []
    for spot in hot_or_cold_dicts:
        hot_or_cold_complements.append({'central': return_complement(spot['central']),
                'left_flank': return_complement(spot['right_flank']),
                'right_flank': return_complement(spot['left_flank']),
                'hot_or_cold': spot['hot_or_cold']})

    for spot in hot_or_cold_dicts + hot_or_cold_complements:
        if len(spot['left_flank']) > half_motif_len or \
            len(spot['right_flank']) > motif_len - half_motif_len - 1:
                # this hot/cold spot is not a part of our motif size
                continue

        left_pad = spot['left_flank'].rjust(half_motif_len, 'N')
        right_pad = spot['right_flank'].ljust(motif_len - half_motif_len - 1, 'N')
        kmer_list.append(left_pad + spot['central'] + right_pad)
        hot_or_cold_list.append(spot['hot_or_cold'])

    hot_cold_regs = []
    for kmer, hot_or_cold in zip(kmer_list, hot_or_cold_list):
        hot_cold_regs.append([' - '.join([kmer.replace('N', ''), hot_or_cold]),
            ''.join([DEGENERATE_BASE_DICT[nuc] for nuc in kmer])])
    return hot_cold_regs

def contains_degenerate_base(seq_str):
    for nucleotide in seq_str:
        if nucleotide not in NUCLEOTIDE_SET:
            return True
    return False

def get_randint():
    """
    @return a random integer from a large range
    """
    return np.random.randint(low=0, high=2**32 - 1)

def get_num_nonzero(theta):
    nonzero_idx = np.logical_and(np.isfinite(theta), np.abs(theta) > ZERO_THRES)
    return np.sum(nonzero_idx)

def get_num_unique_theta(theta):
    zero_theta_mask = np.abs(theta) < ZERO_THRES
    nonzero_idx = np.logical_and(np.isfinite(theta), ~zero_theta_mask)
    unique_theta = set(theta[nonzero_idx].flatten().tolist())
    num_unique = len(unique_theta)
    if np.any(zero_theta_mask):
        num_unique += 1
    return num_unique

def is_re_match(regex, submotif):
    match_res = re.match(regex, submotif)
    return match_res is not None

def get_nonzero_theta_print_lines(theta, feat_gen):
    """
    @return a string that summarizes the theta vector/matrix
    """
    motif_list = feat_gen.motif_list
    motif_len = feat_gen.motif_len
    mutating_pos_list = feat_gen.mutating_pos_list

    lines = []
    mutating_pos_set = list(set(mutating_pos_list))
    known_hot_cold = [compute_known_hot_and_cold(HOT_COLD_SPOT_REGS, motif_len, half_motif_len) for half_motif_len in mutating_pos_set]
    for i in range(theta.shape[0]):
        for j in range(theta.shape[1]):
            if np.isfinite(theta[i,j]) and np.abs(theta[i,j]) > ZERO_THRES:
                # print the whole line if any element in the theta is nonzero
                motif = motif_list[i]
                pos_idx = mutating_pos_set.index(mutating_pos_list[i])
                hot_cold_matches = ""
                for spot_name, spot_regex in known_hot_cold[pos_idx]:
                    if is_re_match(spot_regex, motif):
                        hot_cold_matches = " -- " + spot_name
                        break
                thetas = theta[i,]
                lines.append((
                    thetas[np.isfinite(thetas)].sum(),
                    "%s (%s%s) pos %s" % (thetas, motif_list[i], hot_cold_matches, mutating_pos_list[i]),
                ))
                break
    sorted_lines = sorted(lines, key=lambda s: s[0])
    return "\n".join([l[1] for l in sorted_lines])

def print_known_cold_hot_spot(motif, known_hot_cold_regexs):
    for spot_name, spot_regex in known_hot_cold_regexs:
        if is_re_match(spot_regex, motif):
            return spot_name
    return None

def get_zero_theta_mask(target_pairs_to_remove, feat_generator, theta_shape):
    """
    Combines `target_pairs_to_remove` from `read_zero_motif_csv` and with the feature generator

    @return a boolean matrix with fixed zero theta values True, others as False
    """
    zero_theta_mask = np.zeros(theta_shape, dtype=bool)
    if theta_shape[1] == 1:
        return zero_theta_mask

    for motif, target_dict in target_pairs_to_remove.iteritems():
        for mut_pos, targets in target_dict:
            if motif in feat_generator.motif_dict:
                for nuc in targets:
                    motif_idx = feat_generator.motif_dict[motif][mut_pos]
                    if nuc == "n":
                        zero_theta_mask[motif_idx, 0] = 1
                    else:
                        zero_theta_mask[motif_idx, NUCLEOTIDE_DICT[nuc] + 1] = 1
    return zero_theta_mask

def get_possible_motifs_to_targets(motif_list, mask_shape, mutating_pos_list):
    """
    @param motif_list: list of motifs - assumes that the first few theta rows correspond to these motifs
    @param mask_shape: shape of the theta matrix
    @param mutating_pos_list: list of mutating positions

    @return a boolean matrix with possible mutations as True, impossible mutations as False
    """
    theta_mask = np.ones(mask_shape, dtype=bool)
    if mask_shape[1] == NUM_NUCLEOTIDES + 1:
        # Estimating a different theta vector for different target nucleotides
        # We cannot have a motif mutate to the same center nucleotide
        for i in range(len(motif_list)):
            center_motif_idx = mutating_pos_list[i]
            mutating_nucleotide = motif_list[i][center_motif_idx]
            center_nucleotide_idx = NUCLEOTIDE_DICT[mutating_nucleotide] + 1
            theta_mask[i, center_nucleotide_idx] = False
    elif mask_shape[1] == NUM_NUCLEOTIDES:
        for i in range(len(motif_list)):
            center_motif_idx = mutating_pos_list[i]
            mutating_nucleotide = motif_list[i][center_motif_idx]
            center_nucleotide_idx = NUCLEOTIDE_DICT[mutating_nucleotide]
            theta_mask[i, center_nucleotide_idx] = False

    return theta_mask

def mutate_string(begin_str, mutate_pos, mutate_value):
    """
    Mutate a string
    """
    return "%s%s%s" % (begin_str[:mutate_pos], mutate_value, begin_str[mutate_pos + 1:])

def unmutate_string(mutated_str, unmutate_pos, orig_nuc):
    return (
        mutated_str[:unmutate_pos]
        + orig_nuc
        + mutated_str[unmutate_pos + 1:]
    )

def sample_multinomial(pvals):
    """
    Sample 1 item from multinomial and get the index of this sample
    will renormalize pvals if needed
    """
    norm_pvals = np.array(pvals)/np.sum(pvals)
    assert(np.sum(norm_pvals) > 1 - 1e-10)
    sample = np.random.multinomial(1, norm_pvals)
    return np.where(sample == 1)[0][0]

def get_random_dna_seq(seq_length, nucleotide_probs=[0.25, 0.25, 0.25, 0.25]):
    """
    Generate a random dna sequence
    """
    random_nucleotides = [
        NUCLEOTIDES[sample_multinomial(nucleotide_probs)] for i in range(seq_length)
    ]
    return "".join(random_nucleotides)

def check_unordered_equal(L1, L2):
    return len(L1) == len(L2) and sorted(L1) == sorted(L2)

def get_standard_error_ci_corrected(values, zscore, pen_val_diff):
    """
    @param values: the values that are correlated
    @param zscore: the zscore to form the confidence interval
    @param pen_val_diff: difference of the total penalized values (the negative log likelihood plus some penalty)

    @returns
        the standard error of the values correcting for auto-correlation between the values
        the lower bound of the mean of the total penalized value using the standard error and the given zscore
        the upper bound of the mean of the total penalized value using the standard error and the given zscore
    Calculate the autocorrelation, then the effective sample size, scale the standard error appropriately the effective sample size
    """
    mean = np.mean(values)
    var = np.var(values)

    # If the values are essentially constant, then the autocorrelation is zero.
    # (There are numerical stability issues if we go thru the usual calculations)
    if var < 1e-10:
        return 0, mean, mean

    # Calculate auto-correlation
    # Definition from p. 151 of Carlin/Louis:
    # \kappa = 1 + 2\sum_{k=1}^\infty \rho_k
    # So we don't take the self-correlation
    # TODO: do we worry about cutting off small values?
    # Glynn/Whitt say we could use batch estimation with batch sizes going to
    # infinity. Is this a viable option?
    result = np.correlate(values - mean, values - mean, mode='full')
    result = result[result.size/2:]
    result /= (var * np.arange(values.size, 0, -1))

    # truncate sum once the autocorrelation is negative
    neg_indices = np.where(result < 0)
    neg_idx = result.size
    if len(neg_indices) > 0 and neg_indices[0].size > 1:
        neg_idx = np.where(result < 0)[0][0]

    autocorr = 1 + 2*np.sum(result[1:neg_idx])

    # Effective sample size calculation
    ess = values.size/autocorr

    if var/ess < 0:
        return None, -np.inf, np.inf
    else:
        # Corrected standard error
        ase = np.sqrt(var/ess)
        return ase, pen_val_diff - zscore * ase, pen_val_diff + zscore * ase

def soft_threshold(theta, thres):
    """
    The soft thresholding function S is zero in the range [-thresh, thresh],
    theta+thresh when theta < -thresh and theta-thresh when theta > thresh.

    @param theta: a numpy vector
    @param thres: the amount to threshold theta by
    @return theta that is soft-thresholded with constant thres
    """
    return np.maximum(theta - thres, 0) + np.minimum(theta + thres, 0)

def read_germline_file(fasta):
    """
    Read fasta file containing germlines

    @return dataframe with column "gene" for the name of the germline gene and
    "base" for the nucleotide content
    """

    with open(fasta) as fasta_file:
        genes = []
        bases = []
        for seq_record in SeqIO.parse(fasta_file, 'fasta'):
            genes.append(seq_record.id)
            bases.append(str(seq_record.seq))

    return pd.DataFrame({'base': bases}, index=genes)

def process_degenerates_and_impute_nucleotides(start_seq, end_seq, motif_len, threshold=0.1):
    """
    Process the degenerate characters in sequences:
    1. Replace unknown characters with "n"
    2. Remove padding "n"s at beginning and end of sequence
    3. Collapse runs of "n"s into one of motif_len/2
    4. Replace all interior "n"s with nonmutating random nucleotide

    @param start_seq: starting sequence
    @param end_seq: ending sequence
    @param motif_len: motif length; needed to determine length of collapsed "n" run
    @param threshold: if proportion of "n"s in a sequence is larger than this then
        throw a warning
    """

    assert(len(start_seq) == len(end_seq))

    # replace all unknowns with an "n"
    processed_start_seq = re.sub('[^agctn]', 'n', start_seq)
    processed_end_seq = re.sub('[^agctn]', 'n', end_seq)

    # conform unknowns and collapse "n"s
    repl = 'n' * (motif_len/2)
    pattern = repl + '+' if motif_len > 1 else 'n'
    if re.search('n', processed_end_seq) or re.search('n', processed_start_seq):
        # turn known bases in start_seq to "n"s and collapse degenerates
        start_list = list(processed_start_seq)
        end_list = list(processed_end_seq)
        for idx in re.finditer('n', processed_end_seq):
            start_list[idx.start()] = 'n'
        processed_start_seq = ''.join(start_list)
        for idx in re.finditer('n', processed_start_seq):
            end_list[idx.start()] = 'n'
        processed_end_seq = ''.join(end_list)

        # first remove beginning and trailing "n"s
        processed_start_seq = re.sub('^n+|n+$', '', processed_start_seq)
        processed_end_seq = re.sub('^n+|n+$', '', processed_end_seq)

        # ensure there are not too many internal "n"s
        num_ns = processed_end_seq.count('n')
        seq_len = len(processed_end_seq)
        if num_ns > threshold * seq_len:
            warnings.warn("Sequence of length {0} had {1} unknown bases".format(seq_len, num_ns))

        # now collapse interior "n"s
        processed_start_seq = re.sub(pattern, repl, processed_start_seq)
        processed_end_seq = re.sub(pattern, repl, processed_end_seq)

        # generate random nucleotide if an "n" occurs in the middle of a sequence
        for match in re.compile('n').finditer(processed_start_seq):
            random_nuc = random.choice(NUCLEOTIDES)
            processed_start_seq = mutate_string(processed_start_seq, match.start(), random_nuc)
            processed_end_seq = mutate_string(processed_end_seq, match.start(), random_nuc)

    return processed_start_seq, processed_end_seq

def get_idx_differ_by_one_character(s1, s2):
    """
    Return the index at strings s1 and s2 which differ by one character. If the strings
    are the same or differ by more than one character, return None
    """
    count_diffs = 0
    idx_differ = None
    for i, (a, b) in enumerate(zip(s1, s2)):
        if a != b:
            if count_diffs:
                return None
            count_diffs += 1
            idx_differ = i
    return idx_differ

def is_central_kmer_shared(s1, s2, k=5):
    """
    Return if central k-mer matches
    @param k: must be odd
    """
    if k % 2 == 0:
        return False

    str_len = len(s1)
    if str_len - k <= 0:
        return False
    else:
        offset = (str_len - k)/2
        central1 = s1[offset:-offset]
        central2 = s2[offset:-offset]
        return central1 == central2

def get_target_col(sample, mutation_pos):
    """
    @param sample: ObservedSequenceMutations
    @returns the index of the column in the hazard rate matrix for the target nucleotide
    """
    return NUCLEOTIDE_DICT[sample.end_seq[mutation_pos]] + 1

def make_zero_theta_refit_mask(theta, feat_generator):
    """
    @param theta: a fitted theta from which we determine the theta support
    @param feat_generator: the feature generator

    Figure out what the theta support is from the fitted theta
    """
    zeroed_thetas = np.array(np.abs(theta) < ZERO_THRES, dtype=bool)
    zeroed_or_inf_thetas = zeroed_thetas | (~np.isfinite(theta))
    motifs_to_remove_mask = np.sum(zeroed_or_inf_thetas, axis=1) == theta.shape[1]
    motifs_to_remove = [feat_generator.motif_list[i] for i in np.where(motifs_to_remove_mask)[0].tolist()]

    zero_theta_mask_refit = zeroed_thetas[~motifs_to_remove_mask,:]
    return zero_theta_mask_refit, motifs_to_remove, motifs_to_remove_mask

def initialize_theta(theta_shape, possible_theta_mask, zero_theta_mask):
    """
    Initialize theta
    @param possible_theta_mask: set the negative of this mask to negative infinity theta values
    @param zero_theta_mask: set the negative of this mask to negative infinity theta values
    """
    theta = np.random.randn(theta_shape[0], theta_shape[1]) * 1e-3
    # Set the impossible thetas to -inf
    theta[~possible_theta_mask] = -np.inf
    # Set particular thetas to zero upon request
    theta[zero_theta_mask] = 0
    return theta

def split_train_val(num_obs, metadata, tuning_sample_ratio, validation_column):
    """
    @param num_obs: number of observations
    @param feat_generator: submotif feature generator
    @param metadata: metadata to include variables to perform validation on
    @param tuning_sample_ratio: ratio of data to place in validation set
    @param validation_column: variable to perform validation on (if None then sample randomly)

    @return training and validation indices
    """
    if validation_column is None:
        # For no validation column just sample data randomly
        val_size = int(tuning_sample_ratio * num_obs)
        if tuning_sample_ratio > 0:
            val_size = max(val_size, 1)
        permuted_idx = np.random.permutation(num_obs)
        train_idx = permuted_idx[:num_obs - val_size]
        val_idx = permuted_idx[num_obs - val_size:]
    else:
        # For a validation column, sample the categories randomly based on
        # tuning_sample_ratio
        categories = set([elt[validation_column] for elt in metadata])
        num_categories = len(categories)
        val_size = int(tuning_sample_ratio * num_categories)
        if tuning_sample_ratio > 0:
            val_size = max(val_size, 1)

        # sample random categories from our validation variable
        val_categories = set(random.sample(categories, val_size))
        train_categories = categories - val_categories
        log.info("train_categories %s" % train_categories)
        log.info("val_categories %s" % val_categories)
        train_idx = [idx for idx, elt in enumerate(metadata) if elt[validation_column] in train_categories]
        val_idx = [idx for idx, elt in enumerate(metadata) if elt[validation_column] in val_categories]

    return train_idx, val_idx

def create_theta_idx_mask(zero_theta_mask_refit, possible_theta_mask):
    """
    From an aggregate theta, creates a matrix with the index of the hierarchical theta
    """
    theta_idx_counter = np.ones(possible_theta_mask.shape, dtype=int) * -1
    theta_mask = ~zero_theta_mask_refit & possible_theta_mask
    idx = 0
    for col in range(theta_mask.shape[1]):
        for row in range(theta_mask.shape[0]):
            if theta_mask[row, col]:
                theta_idx_counter[row, col] = idx
                idx += 1
    return theta_idx_counter

<<<<<<< HEAD
def combine_thetas_and_get_conf_int(feat_generator, full_feat_generator, method_res, col_idx=0, zstat=ZSCORE_95):
=======
def combine_thetas_and_get_conf_int(feat_generator, full_feat_generator, theta, zero_theta_mask, possible_theta_mask, covariance_est=None, col_idx=0):
>>>>>>> a24a14f6
    """
    Combine hierarchical and offset theta values
    """
    full_theta_size = full_feat_generator.feature_vec_len
    theta_idx_counter = create_theta_idx_mask(zero_theta_mask, possible_theta_mask)
    # stores which hierarchical theta values were used to construct the full theta
    # important for calculating covariance
    theta_index_matches = {i:[] for i in range(full_theta_size)}

    full_theta = np.zeros(full_theta_size)
    theta_lower = np.zeros(full_theta_size)
    theta_upper = np.zeros(full_theta_size)

    for i, feat_gen in enumerate(feat_generator.feat_gens):
        for m_idx, m in enumerate(feat_gen.motif_list):
            raw_theta_idx = feat_generator.feat_offsets[i] + m_idx
            m_theta = theta[raw_theta_idx, 0]

            if col_idx != 0:
                m_theta += theta[raw_theta_idx, col_idx]

            if feat_gen.motif_len == full_feat_generator.motif_len:
                # Already at maximum motif length, so nothing to combine
                full_m_idx = full_feat_generator.motif_dict[m][feat_gen.left_motif_flank_len]
                full_theta[full_m_idx] += m_theta

                if theta_idx_counter[raw_theta_idx, 0] != -1:
                    theta_index_matches[full_m_idx].append(theta_idx_counter[raw_theta_idx, 0])
                if col_idx != 0 and theta_idx_counter[raw_theta_idx, col_idx] != -1:
                    theta_index_matches[full_m_idx].append(theta_idx_counter[raw_theta_idx, col_idx])
            else:
                # Combine hierarchical feat_gens for given left_motif_len
                full_feat_gen = full_feat_generator.feat_gens[0]
                flanks = itertools.product(["a", "c", "g", "t"], repeat=full_feat_gen.motif_len - feat_gen.motif_len)
                for f in flanks:
                    full_m = "".join(f[:feat_gen.hier_offset]) + m + "".join(f[feat_gen.hier_offset:])
                    full_m_idx = full_feat_generator.motif_dict[full_m][full_feat_gen.left_motif_flank_len]
                    full_theta[full_m_idx] += m_theta

                    if theta_idx_counter[raw_theta_idx, 0] != -1:
                        theta_index_matches[full_m_idx].append(theta_idx_counter[raw_theta_idx, 0])
                    if col_idx != 0 and theta_idx_counter[raw_theta_idx, col_idx] != -1:
                        theta_index_matches[full_m_idx].append(theta_idx_counter[raw_theta_idx, col_idx])

    if covariance_est is not None:
        for full_theta_idx, matches in theta_index_matches.iteritems():
            var_est = 0
            for i in matches:
                for j in matches:
                    var_est += covariance_est[i,j]

            standard_err_est = np.sqrt(var_est)
<<<<<<< HEAD
            theta_lower[full_theta_idx] = full_theta[full_theta_idx] - zstat * standard_err_est
            theta_upper[full_theta_idx] = full_theta[full_theta_idx] + zstat * standard_err_est

    return full_theta, theta_lower, theta_upper

def create_aggregate_theta(hier_feat_generator, agg_feat_generator, fmodel):
=======
            theta_lower[full_theta_idx] = full_theta[full_theta_idx] - ZSCORE_95 * standard_err_est
            theta_upper[full_theta_idx] = full_theta[full_theta_idx] + ZSCORE_95 * standard_err_est
    return full_theta, theta_lower, theta_upper

def create_aggregate_theta(hier_feat_generator, agg_feat_generator, theta, zero_theta_mask, possible_theta_mask):
>>>>>>> a24a14f6
    def _combine_thetas(col_idx):
        theta_col, _, _ =  combine_thetas_and_get_conf_int(
            hier_feat_generator,
            agg_feat_generator,
<<<<<<< HEAD
            fmodel,
=======
            theta,
            zero_theta_mask,
            possible_theta_mask,
            None,
>>>>>>> a24a14f6
            col_idx,
        )
        return theta_col.reshape((theta_col.size, 1))

    theta_cols = [_combine_thetas(col_idx) for col_idx in range(fmodel.refit_theta.shape[1])]
    agg_theta = np.hstack(theta_cols)
    return agg_theta

def pick_best_model(fitted_models):
    """
    Select the one with the most CI that do not cross zero
    """
    good_models = [f_model for f_model in fitted_models if f_model.has_refit_data and f_model.variance_est is not None]
    max_idx = np.argmax([f_model.num_not_crossing_zero for f_model in good_models]) # Take the one with the most nonzero and the largest penalty parameter
    best_model = good_models[max_idx]
    return best_model<|MERGE_RESOLUTION|>--- conflicted
+++ resolved
@@ -526,11 +526,7 @@
                 idx += 1
     return theta_idx_counter
 
-<<<<<<< HEAD
-def combine_thetas_and_get_conf_int(feat_generator, full_feat_generator, method_res, col_idx=0, zstat=ZSCORE_95):
-=======
-def combine_thetas_and_get_conf_int(feat_generator, full_feat_generator, theta, zero_theta_mask, possible_theta_mask, covariance_est=None, col_idx=0):
->>>>>>> a24a14f6
+def combine_thetas_and_get_conf_int(feat_generator, full_feat_generator, theta, zero_theta_mask, possible_theta_mask, covariance_est=None, col_idx=0, zstat=ZSCORE_95):
     """
     Combine hierarchical and offset theta values
     """
@@ -583,37 +579,25 @@
                     var_est += covariance_est[i,j]
 
             standard_err_est = np.sqrt(var_est)
-<<<<<<< HEAD
             theta_lower[full_theta_idx] = full_theta[full_theta_idx] - zstat * standard_err_est
             theta_upper[full_theta_idx] = full_theta[full_theta_idx] + zstat * standard_err_est
 
     return full_theta, theta_lower, theta_upper
 
-def create_aggregate_theta(hier_feat_generator, agg_feat_generator, fmodel):
-=======
-            theta_lower[full_theta_idx] = full_theta[full_theta_idx] - ZSCORE_95 * standard_err_est
-            theta_upper[full_theta_idx] = full_theta[full_theta_idx] + ZSCORE_95 * standard_err_est
-    return full_theta, theta_lower, theta_upper
-
 def create_aggregate_theta(hier_feat_generator, agg_feat_generator, theta, zero_theta_mask, possible_theta_mask):
->>>>>>> a24a14f6
     def _combine_thetas(col_idx):
         theta_col, _, _ =  combine_thetas_and_get_conf_int(
             hier_feat_generator,
             agg_feat_generator,
-<<<<<<< HEAD
-            fmodel,
-=======
             theta,
             zero_theta_mask,
             possible_theta_mask,
             None,
->>>>>>> a24a14f6
             col_idx,
         )
         return theta_col.reshape((theta_col.size, 1))
 
-    theta_cols = [_combine_thetas(col_idx) for col_idx in range(fmodel.refit_theta.shape[1])]
+    theta_cols = [_combine_thetas(col_idx) for col_idx in range(theta.shape[1])]
     agg_theta = np.hstack(theta_cols)
     return agg_theta
 
