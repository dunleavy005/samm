import numpy as np
import pandas as pd
import re
<<<<<<< HEAD
from Bio import SeqIO

PARTIS_PATH = './partis'
sys.path.insert(1, PARTIS_PATH + '/python')
import utils
import glutils

# needed to read partis files
csv.field_size_limit(sys.maxsize)

from models import ObservedSequenceMutations
=======
import random
import warnings
>>>>>>> 3fcdd4c9

DEBUG = False

NUM_NUCLEOTIDES = 4
NUCLEOTIDES = "acgt"
NUCLEOTIDE_SET = set(["a", "c", "g", "t"])
NUCLEOTIDE_DICT = {
    "a": 0,
    "c": 1,
    "g": 2,
    "t": 3,
}
<<<<<<< HEAD
GERMLINE_PARAM_FILE = PARTIS_PATH + '/data/germlines/human/h/ighv.fasta'
SAMPLE_PARTIS_ANNOTATIONS = PARTIS_PATH + '/test/reference-results/partition-new-simu-cluster-annotations.csv'
=======
GERMLINE_PARAM_FILE = '/home/matsengrp/working/matsen/SRR1383326-annotations-imgt-v01.h5'
>>>>>>> 3fcdd4c9
ZSCORE = 1.65
ZERO_THRES = 1e-6
MAX_TRIALS = 10

def contains_degenerate_base(seq_str):
    for nucleotide in seq_str:
        if nucleotide not in NUCLEOTIDE_SET:
            return True
    return False

def get_randint():
    """
    @return a random integer from a large range
    """
    return np.random.randint(low=0, high=2**32 - 1)

def get_nonzero_theta_print_lines(theta, motif_list):
    """
    @return a string that summarizes the theta vector/matrix
    """
    lines = []
    for i in range(theta.shape[0]):
        for j in range(theta.shape[1]):
            if np.isfinite(theta[i,j]) and np.abs(theta[i,j]) > ZERO_THRES:
                lines.append("%d: %s (%s)" % (i, theta[i,], motif_list[i]))
                break
    return "\n".join(lines)

def get_possible_motifs_to_targets(motif_list, mask_shape):
    """
    @param motif_list: list of motifs - assumes that the first few theta rows correspond to these motifs
    @param mask_shape: shape of the theta matrix

    @return a boolean matrix with possible mutations as True, impossible mutations as False
    """
    theta_mask = np.ones(mask_shape, dtype=bool)
    if mask_shape[1] == 1:
        # Estimating a single theta vector - then we should estimate all theta values
        return theta_mask

    # Estimating a different theta vector for different target nucleotides
    # We cannot have a motif mutate to the same center nucleotide
    center_motif_idx = len(motif_list[0])/2
    for i in range(len(motif_list)):
        center_nucleotide_idx = NUCLEOTIDE_DICT[motif_list[i][center_motif_idx]]
        theta_mask[i, center_nucleotide_idx] = False
    return theta_mask

def mutate_string(begin_str, mutate_pos, mutate_value):
    """
    Mutate a string
    """
    return "%s%s%s" % (begin_str[:mutate_pos], mutate_value, begin_str[mutate_pos + 1:])

def unmutate_string(mutated_str, unmutate_pos, orig_nuc):
    return (
        mutated_str[:unmutate_pos]
        + orig_nuc
        + mutated_str[unmutate_pos + 1:]
    )

def sample_multinomial(pvals):
    """
    Sample 1 item from multinomial and get the index of this sample
    will renormalize pvals if needed
    """
    norm_pvals = np.array(pvals)/np.sum(pvals)
    assert(np.sum(norm_pvals) > 1 - 1e-10)
    sample = np.random.multinomial(1, norm_pvals)
    return np.where(sample == 1)[0][0]

def get_random_dna_seq(seq_length, nucleotide_probs=[0.25, 0.25, 0.25, 0.25]):
    """
    Generate a random dna sequence
    """
    random_nucleotides = [
        NUCLEOTIDES[sample_multinomial(nucleotide_probs)] for i in range(seq_length)
    ]
    return "".join(random_nucleotides)

def check_unordered_equal(L1, L2):
    return len(L1) == len(L2) and sorted(L1) == sorted(L2)

def get_standard_error_ci_corrected(values, zscore, pen_val_diff):
    """
    @param values: the values that are correlated
    @param zscore: the zscore to form the confidence interval
    @param pen_val_diff: the total penalized value (so it should be the average of the values plus some penalty)

    @returns
        the standard error of the values correcting for auto-correlation between the values
        the lower bound of the mean of the total penalized value using the standard error and the given zscore
        the upper bound of the mean of the total penalized value using the standard error and the given zscore
    Calculate the autocorrelation, then the effective sample size, scale the standard error appropriately the effective sample size
    """
    mean = np.mean(values)
    var = np.var(values)

    # If the values are essentially constant, then the autocorrelation is zero.
    # (There are numerical stability issues if we go thru the usual calculations)
    if var < 1e-10:
        return 0, mean, mean

    # Calculate auto-correlation
    # Definition from p. 151 of Carlin/Louis:
    # \kappa = 1 + 2\sum_{k=1}^\infty \rho_k
    # So we don't take the self-correlation
    # TODO: do we worry about cutting off small values?
    # Glynn/Whitt say we could use batch estimation with batch sizes going to
    # infinity. Is this a viable option?
    result = np.correlate(values - mean, values - mean, mode='full')
    result = result[result.size/2:]
    result /= (var * np.arange(values.size, 0, -1))

    # truncate sum once the autocorrelation is negative
    neg_indices = np.where(result < 0)
    neg_idx = result.size
    if len(neg_indices) > 0 and neg_indices[0].size > 1:
        neg_idx = np.where(result < 0)[0][0]

    autocorr = 1 + 2*np.sum(result[1:neg_idx])

    # Effective sample size calculation
    ess = values.size/autocorr

    # Corrected standard error
    ase = np.sqrt(var/ess)

    return ase, pen_val_diff - zscore * ase, pen_val_diff + zscore * ase

def soft_threshold(theta, thres):
    """
    The soft thresholding function S is zero in the range [-thresh, thresh],
    theta+thresh when theta < -thresh and theta-thresh when theta > thresh.

    @param theta: a numpy vector
    @param thres: the amount to threshold theta by
    @return theta that is soft-thresholded with constant thres
    """
    return np.maximum(theta - thres, 0) + np.minimum(theta + thres, 0)

def read_germline_file(fasta):
    """
    Read fasta file containing germlines

    @return dataframe with column "gene" for the name of the germline gene and
    "base" for the nucleotide content
    """

    with open(fasta) as fasta_file:
        genes = []
        bases = []
        for seq_record in SeqIO.parse(fasta_file, 'fasta'):
            genes.append(seq_record.id)
            bases.append(seq_record.seq.lower())
    
    return pd.DataFrame({'base': bases}, index=genes)

<<<<<<< HEAD
def read_partis_annotations(annotations_file_names, chain='h', use_v=True, species='human', use_np=True, inferred_gls=None, motif_len=1, output_presto=False):
    """
    Function to read partis annotations csv

    @param annotations_file_names: list of paths to annotations files
    @param chain: h for heavy, k or l for kappa or lambda light chain
    @param use_v: use just the V gene or use the whole sequence?
    @param species: 'human' or 'mouse'
    @param use_np: use nonproductive sequences only
    @param inferred_gls: list of paths to partis-inferred germlines

    TODO: convert to presto headers for presto...

    @return gene_dict, obs_data
    """

    if not isinstance(annotations_file_names, list):
        annotations_file_names = [annotations_file_names]

    # read default germline info
    if inferred_gls is not None:
        if not isinstance(inferred_gls, list):
            inferred_gls = [inferred_gls]
        germlines = {}
        for germline_file in set(inferred_gls):
            germlines[germline_file] = glutils.read_glfo(germline_file, chain=chain)
    else:
        glfo = glutils.read_glfo(PARTIS_PATH + '/data/germlines/' + species, chain=chain)
        inferred_gls = [None] * len(annotations_file_names)

    gene_dict = {}
    if output_presto:
        prestoheader = utils.presto_headers.values()
        obs_data = pd.DataFrame(columns=prestoheader)
    else:
        obs_data = []

    seqs_col = 'v_qr_seqs' if use_v else 'seqs'
    gene_col = 'v_gl_seq' if use_v else 'naive_seq'

    if use_np:
        # return only nonproductive sequences
        # here "nonproductive" is defined as having a stop codon or being
        # out of frame or having a mutated conserved cysteine
        good_seq = lambda seqs: seqs['stops'] or not seqs['in_frames'] or seqs['mutated_invariants']
    else:
        # return all sequences
        good_seq = lambda seqs: [True for seq in seqs[seqs_col]]

    for annotations_file, germline_file in zip(annotations_file_names, inferred_gls):
        if germline_file is not None:
            glfo = germlines[germline_file]
        with open(annotations_file, "r") as csvfile:
            reader = csv.DictReader(csvfile)
            for idx, line in enumerate(reader):
                # add goodies from partis
                utils.process_input_line(line)
                utils.add_implicit_info(glfo, line)
                # for now just use V gene for ID
                key = 'clone{}-{}'.format(*[idx, line['v_gene']])
                gene_dict[key] = line[gene_col].lower()
                good_seqs = [seq for seq, cond in zip(line[seqs_col], good_seq(line)) if cond]
                for end_seq in good_seqs:
                    # process sequences
                    if output_presto:
                        line = utils.convert_to_presto_headers(line)
                        obs_data.append({k : v for k, v in line.items() if k in prestoheader}, ignore_index=True)
                    else:
                        gl_seq, ch_seq = trim_degenerates_and_collapse(line[gene_col].lower(), end_seq.lower(), motif_len)
                        obs_data.append(
                            ObservedSequenceMutations(
                                start_seq=gl_seq,
                                end_seq=ch_seq,
                                motif_len=motif_len,
                            )
                        )
    return gene_dict, obs_data

def trim_degenerates_and_collapse(start_seq, end_seq, motif_len):
    """ replace unknown characters with "n" and collapse runs of "n"s """

=======
def process_degenerates_and_impute_nucleotides(start_seq, end_seq, motif_len, threshold=0.1):
    """
    Process the degenerate characters in sequences:
    1. Replace unknown characters with "n"
    2. Remove padding "n"s at beginning and end of sequence
    3. Collapse runs of "n"s into one of motif_len/2
    4. Replace all interior "n"s with nonmutating random nucleotide
    
    @param start_seq: starting sequence
    @param end_seq: ending sequence
    @param motif_len: motif length; needed to determine length of collapsed "n" run
    @param threshold: if proportion of "n"s in a sequence is larger than this then
        throw a warning
    """

>>>>>>> 3fcdd4c9
    assert(len(start_seq) == len(end_seq))

    # replace all unknowns with an "n"
    processed_start_seq = re.sub('[^agctn]', 'n', start_seq)
    processed_end_seq = re.sub('[^agctn]', 'n', end_seq)

    # conform unknowns and collapse "n"s
    repl = 'n' * (motif_len/2)
    pattern = repl + '+' if motif_len > 1 else 'n'
    if re.search('n', processed_end_seq) or re.search('n', processed_start_seq):
        # turn known bases in start_seq to "n"s and collapse degenerates
        start_list = list(processed_start_seq)
        end_list = list(processed_end_seq)
        for idx in re.finditer('n', processed_end_seq):
            start_list[idx.start()] = 'n'
        processed_start_seq = ''.join(start_list)
        for idx in re.finditer('n', processed_start_seq):
            end_list[idx.start()] = 'n'
        processed_end_seq = ''.join(end_list)

        # first remove beginning and trailing "n"s
        processed_start_seq = re.sub('^n+|n+$', '', processed_start_seq)
        processed_end_seq = re.sub('^n+|n+$', '', processed_end_seq)

        # ensure there are not too many internal "n"s
        num_ns = processed_end_seq.count('n')
        seq_len = len(processed_end_seq)
        if num_ns > threshold * seq_len:
            warnings.warn("Sequence of length {0} had {1} unknown bases".format(seq_len, num_ns))

        # now collapse interior "n"s
        processed_start_seq = re.sub(pattern, repl, processed_start_seq)
        processed_end_seq = re.sub(pattern, repl, processed_end_seq)

        # generate random nucleotide if an "n" occurs in the middle of a sequence
        for match in re.compile('n').finditer(processed_start_seq):
            random_nuc = random.choice(NUCLEOTIDES)
            processed_start_seq = mutate_string(processed_start_seq, match.start(), random_nuc)
            processed_end_seq = mutate_string(processed_end_seq, match.start(), random_nuc)

    return processed_start_seq, processed_end_seq

def get_idx_differ_by_one_character(s1, s2):
    """
    Return the index at strings s1 and s2 which differ by one character. If the strings
    are the same or differ by more than one character, return None
    """
    count_diffs = 0
    idx_differ = None
    for i, (a, b) in enumerate(zip(s1, s2)):
        if a != b:
            if count_diffs:
                return None
            count_diffs += 1
            idx_differ = i
    return idx_differ<|MERGE_RESOLUTION|>--- conflicted
+++ resolved
@@ -1,22 +1,10 @@
 import numpy as np
 import pandas as pd
 import re
-<<<<<<< HEAD
-from Bio import SeqIO
-
-PARTIS_PATH = './partis'
-sys.path.insert(1, PARTIS_PATH + '/python')
-import utils
-import glutils
-
-# needed to read partis files
-csv.field_size_limit(sys.maxsize)
-
-from models import ObservedSequenceMutations
-=======
 import random
 import warnings
->>>>>>> 3fcdd4c9
+
+from Bio import SeqIO
 
 DEBUG = False
 
@@ -29,12 +17,6 @@
     "g": 2,
     "t": 3,
 }
-<<<<<<< HEAD
-GERMLINE_PARAM_FILE = PARTIS_PATH + '/data/germlines/human/h/ighv.fasta'
-SAMPLE_PARTIS_ANNOTATIONS = PARTIS_PATH + '/test/reference-results/partition-new-simu-cluster-annotations.csv'
-=======
-GERMLINE_PARAM_FILE = '/home/matsengrp/working/matsen/SRR1383326-annotations-imgt-v01.h5'
->>>>>>> 3fcdd4c9
 ZSCORE = 1.65
 ZERO_THRES = 1e-6
 MAX_TRIALS = 10
@@ -193,89 +175,6 @@
     
     return pd.DataFrame({'base': bases}, index=genes)
 
-<<<<<<< HEAD
-def read_partis_annotations(annotations_file_names, chain='h', use_v=True, species='human', use_np=True, inferred_gls=None, motif_len=1, output_presto=False):
-    """
-    Function to read partis annotations csv
-
-    @param annotations_file_names: list of paths to annotations files
-    @param chain: h for heavy, k or l for kappa or lambda light chain
-    @param use_v: use just the V gene or use the whole sequence?
-    @param species: 'human' or 'mouse'
-    @param use_np: use nonproductive sequences only
-    @param inferred_gls: list of paths to partis-inferred germlines
-
-    TODO: convert to presto headers for presto...
-
-    @return gene_dict, obs_data
-    """
-
-    if not isinstance(annotations_file_names, list):
-        annotations_file_names = [annotations_file_names]
-
-    # read default germline info
-    if inferred_gls is not None:
-        if not isinstance(inferred_gls, list):
-            inferred_gls = [inferred_gls]
-        germlines = {}
-        for germline_file in set(inferred_gls):
-            germlines[germline_file] = glutils.read_glfo(germline_file, chain=chain)
-    else:
-        glfo = glutils.read_glfo(PARTIS_PATH + '/data/germlines/' + species, chain=chain)
-        inferred_gls = [None] * len(annotations_file_names)
-
-    gene_dict = {}
-    if output_presto:
-        prestoheader = utils.presto_headers.values()
-        obs_data = pd.DataFrame(columns=prestoheader)
-    else:
-        obs_data = []
-
-    seqs_col = 'v_qr_seqs' if use_v else 'seqs'
-    gene_col = 'v_gl_seq' if use_v else 'naive_seq'
-
-    if use_np:
-        # return only nonproductive sequences
-        # here "nonproductive" is defined as having a stop codon or being
-        # out of frame or having a mutated conserved cysteine
-        good_seq = lambda seqs: seqs['stops'] or not seqs['in_frames'] or seqs['mutated_invariants']
-    else:
-        # return all sequences
-        good_seq = lambda seqs: [True for seq in seqs[seqs_col]]
-
-    for annotations_file, germline_file in zip(annotations_file_names, inferred_gls):
-        if germline_file is not None:
-            glfo = germlines[germline_file]
-        with open(annotations_file, "r") as csvfile:
-            reader = csv.DictReader(csvfile)
-            for idx, line in enumerate(reader):
-                # add goodies from partis
-                utils.process_input_line(line)
-                utils.add_implicit_info(glfo, line)
-                # for now just use V gene for ID
-                key = 'clone{}-{}'.format(*[idx, line['v_gene']])
-                gene_dict[key] = line[gene_col].lower()
-                good_seqs = [seq for seq, cond in zip(line[seqs_col], good_seq(line)) if cond]
-                for end_seq in good_seqs:
-                    # process sequences
-                    if output_presto:
-                        line = utils.convert_to_presto_headers(line)
-                        obs_data.append({k : v for k, v in line.items() if k in prestoheader}, ignore_index=True)
-                    else:
-                        gl_seq, ch_seq = trim_degenerates_and_collapse(line[gene_col].lower(), end_seq.lower(), motif_len)
-                        obs_data.append(
-                            ObservedSequenceMutations(
-                                start_seq=gl_seq,
-                                end_seq=ch_seq,
-                                motif_len=motif_len,
-                            )
-                        )
-    return gene_dict, obs_data
-
-def trim_degenerates_and_collapse(start_seq, end_seq, motif_len):
-    """ replace unknown characters with "n" and collapse runs of "n"s """
-
-=======
 def process_degenerates_and_impute_nucleotides(start_seq, end_seq, motif_len, threshold=0.1):
     """
     Process the degenerate characters in sequences:
@@ -291,7 +190,6 @@
         throw a warning
     """
 
->>>>>>> 3fcdd4c9
     assert(len(start_seq) == len(end_seq))
 
     # replace all unknowns with an "n"
